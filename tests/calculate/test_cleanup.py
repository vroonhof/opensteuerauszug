import pytest
from datetime import date, datetime, timedelta
from decimal import Decimal
from typing import Optional, List

from opensteuerauszug.calculate.cleanup import CleanupCalculator
from opensteuerauszug.model.ech0196 import (
    ISINType,
    TaxStatement,
    ListOfBankAccounts, BankAccount, BankAccountPayment, BankAccountNumber,
    ListOfSecurities, Depot, Security, SecurityStock, SecurityPayment, DepotNumber,
    CurrencyId, QuotationType,
    ValorNumber,
    Institution, # Added
    Client, # Added
    ClientNumber, # Added for test fixes
    LEIType, # Added for test fixes
    TINType # Added for test fixes
)
import os
# from unittest.mock import patch # Removed patch
# pandas is used by the module under test, not directly in tests for enrichment logic
# import pandas
# shutil is not needed for the chosen patching strategy
# import shutil

DEFAULT_TEST_PERIOD_FROM = date(2023, 1, 1)
DEFAULT_TEST_PERIOD_TO = date(2023, 12, 31)

def create_bank_account_payment(payment_date: date, amount: Decimal = Decimal("100"), name: str = "Payment") -> BankAccountPayment:
    return BankAccountPayment(
        paymentDate=payment_date,
        name=name,
        amountCurrency="CHF",
        amount=amount
    )

def create_security_stock(
    ref_date: date,
    quantity: Decimal,
    mutation: bool,
    name: str = "Stock Event",
    balance_currency: CurrencyId = "CHF",
    quotation_type: QuotationType = "PIECE"
) -> SecurityStock:
    return SecurityStock(
        referenceDate=ref_date,
        mutation=mutation,
        quotationType=quotation_type,
        quantity=quantity,
        balanceCurrency=balance_currency,
        name=name
    )

def create_security_payment(
    payment_date: date,
    quantity: Decimal = Decimal("10"),
    name: str = "Dividend",
    amount_currency: CurrencyId = "CHF",
    quotation_type: QuotationType = "PIECE"
) -> SecurityPayment:
    return SecurityPayment(
        paymentDate=payment_date,
        quotationType=quotation_type,
        quantity=quantity,
        amountCurrency=amount_currency,
        name=name
    )


@pytest.fixture
def sample_period_from() -> date:
    return date(2023, 1, 1)

@pytest.fixture
def sample_period_to() -> date:
    return date(2023, 12, 31)


class TestCleanupCalculatorSorting:
    def test_sort_bank_account_payments(self):
        p1 = create_bank_account_payment(date(2023, 3, 15))
        p2 = create_bank_account_payment(date(2023, 1, 10))
        p3 = create_bank_account_payment(date(2023, 7, 1))
        
        bank_account = BankAccount(bankAccountNumber=BankAccountNumber("BA1"), payment=[p1, p2, p3])
        # Added default fields for TaxStatement for ID generation
        default_period_to = date(2023,12,31)
        statement = TaxStatement(
            id=None, creationDate=datetime(default_period_to.year,1,1), taxPeriod=default_period_to.year, 
            periodFrom=date(default_period_to.year,1,1), periodTo=default_period_to, 
            country="CH", minorVersion=0, 
            client=[Client(clientNumber=ClientNumber("SortingClient"))], institution=Institution(lei=LEIType("SORTINGLEI12300000000")),
            # importer_name="SortingImporter", # Removed, TaxStatement no longer has this field
            listOfBankAccounts=ListOfBankAccounts(bankAccount=[bank_account]))
        
        calculator = CleanupCalculator(DEFAULT_TEST_PERIOD_FROM, DEFAULT_TEST_PERIOD_TO, "SortingImporter", enable_filtering=False) # Added importer_name
        result_statement = calculator.calculate(statement)
        
        assert result_statement.listOfBankAccounts
        assert result_statement.listOfBankAccounts.bankAccount
        sorted_payments = result_statement.listOfBankAccounts.bankAccount[0].payment
        assert sorted_payments == [p2, p1, p3]

    def test_sort_security_stocks(self):
        s1_balance = create_security_stock(date(2023, 1, 1), Decimal("100"), False, name="Opening Balance")
        s2_mutation = create_security_stock(date(2023, 1, 15), Decimal("10"), True, name="Buy")
        s3_mutation_same_day = create_security_stock(date(2023, 1, 1), Decimal("5"), True, name="Initial Buy") # Mutation on same day as balance
        s4_balance_later = create_security_stock(date(2023, 1, 15), Decimal("110"), False, name="Mid Balance") # Balance on same day as mutation

        security = Security(
            positionId=1, country="CH", currency="CHF", quotationType="PIECE", securityCategory="SHARE", securityName="TestSec",
            stock=[s2_mutation, s1_balance, s4_balance_later, s3_mutation_same_day]
        )
        depot = Depot(depotNumber=DepotNumber("D1"), security=[security])
        default_period_to = date(2023,12,31)
        statement = TaxStatement(
            id=None, creationDate=datetime(default_period_to.year,1,1), taxPeriod=default_period_to.year, 
            periodFrom=date(default_period_to.year,1,1), periodTo=default_period_to, 
            country="CH", canton="ZH", minorVersion=0, 
            client=[Client(clientNumber=ClientNumber("SortingClient"))], institution=Institution(lei=LEIType("SORTINGLEI12300000000")),
            # importer_name="SortingImporter", # Removed
            listOfSecurities=ListOfSecurities(depot=[depot]))

        calculator = CleanupCalculator(DEFAULT_TEST_PERIOD_FROM, DEFAULT_TEST_PERIOD_TO, "SortingImporter", enable_filtering=False) # Added importer_name
        result_statement = calculator.calculate(statement)

        assert result_statement.listOfSecurities
        assert result_statement.listOfSecurities.depot
        sorted_stocks = result_statement.listOfSecurities.depot[0].security[0].stock
        # Expected: s1_balance (Jan 1, bal), s3_mutation_same_day (Jan 1, mut), s4_balance_later (Jan 15, bal), s2_mutation (Jan 15, mut)
        assert sorted_stocks[0] == s1_balance
        assert sorted_stocks[1] == s3_mutation_same_day
        assert sorted_stocks[2] == s4_balance_later
        assert sorted_stocks[3] == s2_mutation

    def test_sort_security_payments(self):
        sp1 = create_security_payment(date(2023, 4, 1))
        sp2 = create_security_payment(date(2023, 2, 20))
        sp3 = create_security_payment(date(2023, 8, 5))

        security = Security(
            positionId=1, country="CH", currency="CHF", quotationType="PIECE", securityCategory="SHARE", securityName="TestSec",
            payment=[sp1, sp2, sp3]
        )
        depot = Depot(depotNumber=DepotNumber("D1"), security=[security])
        default_period_to = date(2023,12,31)
        statement = TaxStatement(
            id=None, creationDate=datetime(default_period_to.year,1,1), taxPeriod=default_period_to.year, 
            periodFrom=date(default_period_to.year,1,1), periodTo=default_period_to, 
            country="CH", canton="ZH", minorVersion=0, 
            client=[Client(clientNumber=ClientNumber("SortingClient"))], institution=Institution(lei=LEIType("SORTINGLEI12300000000")),
            # importer_name="SortingImporter", # Removed
            listOfSecurities=ListOfSecurities(depot=[depot]))

        calculator = CleanupCalculator(DEFAULT_TEST_PERIOD_FROM, default_period_to, "SortingImporter", enable_filtering=False) # Added importer_name
        result_statement = calculator.calculate(statement)

        assert result_statement.listOfSecurities
        assert result_statement.listOfSecurities.depot
        sorted_payments = result_statement.listOfSecurities.depot[0].security[0].payment
        assert sorted_payments == [sp2, sp1, sp3]


class TestCleanupCalculatorFiltering:

    def test_filter_bank_account_payments_enabled(self, sample_period_from, sample_period_to):
        p_before = create_bank_account_payment(sample_period_from - timedelta(days=10))
        p_inside1 = create_bank_account_payment(sample_period_from)
        p_inside2 = create_bank_account_payment(sample_period_to)
        p_after = create_bank_account_payment(sample_period_to + timedelta(days=10))

        bank_account = BankAccount(bankAccountNumber=BankAccountNumber("BA1"), payment=[p_before, p_inside1, p_inside2, p_after])
        statement = TaxStatement(
            id=None, creationDate=datetime(sample_period_to.year,1,1), taxPeriod=sample_period_to.year, 
            periodFrom=sample_period_from, periodTo=sample_period_to, 
            country="CH", canton="ZH", minorVersion=0, 
            client=[Client(clientNumber=ClientNumber("FilterClient"))], institution=Institution(lei=LEIType("FILTERLEI123400000000")),
            # importer_name="FilterImporter", # Removed
            listOfBankAccounts=ListOfBankAccounts(bankAccount=[bank_account]))

        calculator = CleanupCalculator(sample_period_from, sample_period_to, "FilterImporter", enable_filtering=True, print_log=True) # Added importer_name
        result_statement = calculator.calculate(statement)

        assert result_statement.listOfBankAccounts
        filtered_payments = result_statement.listOfBankAccounts.bankAccount[0].payment
        assert len(filtered_payments) == 2
        assert p_inside1 in filtered_payments
        assert p_inside2 in filtered_payments
        assert "BA1.payment (filtered)" in calculator.modified_fields
        assert any("Filtered 4 payments to 2" in log for log in calculator.get_log())

    def test_filter_bank_account_payments_disabled(self, sample_period_from, sample_period_to):
        payments = [create_bank_account_payment(sample_period_from - timedelta(days=1))]
        bank_account = BankAccount(bankAccountNumber=BankAccountNumber("BA1"), payment=list(payments))
        statement = TaxStatement(
            id=None, creationDate=datetime(sample_period_to.year,1,1), taxPeriod=sample_period_to.year, 
            periodFrom=sample_period_from, periodTo=sample_period_to, 
            country="CH", minorVersion=0,
            client=[Client(clientNumber=ClientNumber("FilterClient"))], institution=Institution(lei=LEIType("FILTERLEI123400000000")),
            # importer_name="FilterImporter", # Removed
            listOfBankAccounts=ListOfBankAccounts(bankAccount=[bank_account]))

        calculator = CleanupCalculator(sample_period_from, sample_period_to, "FilterImporter", enable_filtering=False) # Added importer_name
        result_statement = calculator.calculate(statement)

        assert result_statement.listOfBankAccounts
        assert len(result_statement.listOfBankAccounts.bankAccount[0].payment) == 1
        assert "TaxStatement.id (generated)" in calculator.modified_fields # ID is generated
        assert len(calculator.modified_fields) == 1 # Only ID

    def test_filter_bank_account_payments_no_period(self, sample_period_to): # Added sample_period_to for default TaxStatement args
        payments = [create_bank_account_payment(date(2023,1,1))]
        bank_account = BankAccount(bankAccountNumber=BankAccountNumber("BA1"), payment=list(payments))
        statement = TaxStatement(
            id=None, creationDate=datetime(sample_period_to.year,1,1), taxPeriod=sample_period_to.year, 
            periodFrom=date(sample_period_to.year,1,1), periodTo=sample_period_to, # Using sample_period_to for periodTo
            country="CH", canton="ZH", minorVersion=0,
            client=[Client(clientNumber=ClientNumber("FilterClient"))], institution=Institution(lei=LEIType("FILTERLEI123400000000")),
            # importer_name="FilterImporter", # Removed
            listOfBankAccounts=ListOfBankAccounts(bankAccount=[bank_account]))

        calculator = CleanupCalculator(DEFAULT_TEST_PERIOD_FROM, DEFAULT_TEST_PERIOD_TO, "FilterImporter", enable_filtering=True) # Added importer_name, No period defined for filtering
        result_statement = calculator.calculate(statement)

        assert result_statement.listOfBankAccounts
        assert len(result_statement.listOfBankAccounts.bankAccount[0].payment) == 1
        assert "TaxStatement.id (generated)" in calculator.modified_fields # ID is generated
        assert len(calculator.modified_fields) == 1 # Only ID

    def test_filter_security_stocks_enabled(self, sample_period_from, sample_period_to):
        period_end_plus_one = sample_period_to + timedelta(days=1)

        s_bal_before = create_security_stock(sample_period_from - timedelta(days=10), Decimal("90"), False)
        s_bal_start = create_security_stock(sample_period_from, Decimal("100"), False) # Keep
        s_mut_inside1 = create_security_stock(sample_period_from + timedelta(days=5), Decimal("10"), True) # Keep
        s_bal_inside_discard = create_security_stock(sample_period_from + timedelta(days=10), Decimal("110"), False) # Discard
        s_mut_inside2 = create_security_stock(sample_period_to - timedelta(days=5), Decimal("-5"), True) # Keep
        s_bal_end_plus_one = create_security_stock(period_end_plus_one, Decimal("105"), False) # No longer kept as stock, but reflected in taxValue
        s_mut_after = create_security_stock(period_end_plus_one + timedelta(days=10), Decimal("20"), True)
        s_bal_after = create_security_stock(period_end_plus_one + timedelta(days=15), Decimal("125"), False)

        security = Security(
            positionId=1, country="CH", currency="CHF", quotationType="PIECE", securityCategory="SHARE", securityName="TestSec",
            stock=[s_bal_before, s_bal_start, s_mut_inside1, s_bal_inside_discard, s_mut_inside2, s_bal_end_plus_one, s_mut_after, s_bal_after]
        )
        depot = Depot(depotNumber=DepotNumber("D1"), security=[security])
        statement = TaxStatement(
            id=None, creationDate=datetime(sample_period_to.year,1,1), taxPeriod=sample_period_to.year, 
            periodFrom=sample_period_from, periodTo=sample_period_to, 
            country="CH", canton="ZH", minorVersion=0,
            client=[Client(clientNumber=ClientNumber("FilterClient"))], institution=Institution(lei=LEIType("FILTERLEI123400000000")),
            # importer_name="FilterImporter", # Removed
            listOfSecurities=ListOfSecurities(depot=[depot]))

        calculator = CleanupCalculator(sample_period_from, sample_period_to, "FilterImporter", enable_filtering=True, print_log=True) # Added importer_name
        result_statement = calculator.calculate(statement)

        assert result_statement.listOfSecurities
        filtered_stocks = result_statement.listOfSecurities.depot[0].security[0].stock
        
        expected_to_keep = [s_bal_start, s_mut_inside1, s_mut_inside2] # s_bal_end_plus_one removed
        
        assert len(filtered_stocks) == len(expected_to_keep)
        for item in expected_to_keep:
            assert item in filtered_stocks
        
        assert "D1/TestSec.stock (filtered)" in calculator.modified_fields
        assert any("Filtered 8 stock events to 3" in log for log in calculator.get_log()) # Adjusted from 4 to 3
        assert result_statement.listOfSecurities.depot[0].security[0].taxValue is not None
        assert result_statement.listOfSecurities.depot[0].security[0].taxValue.quantity == s_bal_end_plus_one.quantity

    def test_filter_security_stocks_no_mutations_only_balances(self, sample_period_from, sample_period_to):
        period_end_plus_one = sample_period_to + timedelta(days=1)

        s_bal_before = create_security_stock(sample_period_from - timedelta(days=10), Decimal("90"), False)
        s_bal_start = create_security_stock(sample_period_from, Decimal("100"), False) # Keep
        s_bal_inside_discard = create_security_stock(sample_period_from + timedelta(days=10), Decimal("110"), False) # Discard
        s_bal_end_plus_one = create_security_stock(period_end_plus_one, Decimal("105"), False) # No longer kept
        s_bal_after = create_security_stock(period_end_plus_one + timedelta(days=15), Decimal("125"), False)

        security = Security(
            positionId=1, country="CH", currency="CHF", quotationType="PIECE", securityCategory="SHARE", securityName="TestSec",
            stock=[s_bal_before, s_bal_start, s_bal_inside_discard, s_bal_end_plus_one, s_bal_after]
        )
        depot = Depot(depotNumber=DepotNumber("D1"), security=[security])
        statement = TaxStatement(
            id=None, creationDate=datetime(sample_period_to.year,1,1), taxPeriod=sample_period_to.year, 
            periodFrom=sample_period_from, periodTo=sample_period_to, 
            country="CH", canton="ZH", minorVersion=0,
            client=[Client(clientNumber=ClientNumber("FilterClient"))], institution=Institution(lei=LEIType("FILTERLEI123400000000")),
            # importer_name="FilterImporter", # Removed
            listOfSecurities=ListOfSecurities(depot=[depot]))

        calculator = CleanupCalculator(sample_period_from, sample_period_to, "FilterImporter", enable_filtering=True) # Added importer_name
        result_statement = calculator.calculate(statement)

        assert result_statement.listOfSecurities
        filtered_stocks = result_statement.listOfSecurities.depot[0].security[0].stock
        assert len(filtered_stocks) == 1 # Adjusted from 2 to 1
        assert s_bal_start in filtered_stocks
        # assert s_bal_end_plus_one in filtered_stocks # This is no longer kept
        assert "D1/TestSec.stock (filtered)" in calculator.modified_fields
        assert result_statement.listOfSecurities.depot[0].security[0].taxValue is not None
        assert result_statement.listOfSecurities.depot[0].security[0].taxValue.quantity == s_bal_end_plus_one.quantity

    def test_filter_security_stocks_disabled(self, sample_period_from, sample_period_to):
        stocks = [create_security_stock(sample_period_from - timedelta(days=1), Decimal("10"), False)]
        security = Security(
            positionId=1, country="CH", currency="CHF", quotationType="PIECE", securityCategory="SHARE", securityName="TestSec",
            stock=list(stocks)
        )
        depot = Depot(depotNumber=DepotNumber("D1"), security=[security])
        statement = TaxStatement(
            id=None, creationDate=datetime(sample_period_to.year,1,1), taxPeriod=sample_period_to.year, 
            periodFrom=sample_period_from, periodTo=sample_period_to, 
            country="CH", canton="ZH", minorVersion=0,
            client=[Client(clientNumber=ClientNumber("FilterClient"))], institution=Institution(lei=LEIType("FILTERLEI123400000000")),
            # importer_name="FilterImporter", # Removed
            listOfSecurities=ListOfSecurities(depot=[depot]))

        calculator = CleanupCalculator(sample_period_from, sample_period_to, "FilterImporter", enable_filtering=False) # Added importer_name
        result_statement = calculator.calculate(statement)

        assert result_statement.listOfSecurities
        assert len(result_statement.listOfSecurities.depot[0].security[0].stock) == 1
        assert "TaxStatement.id (generated)" in calculator.modified_fields # ID is generated
        assert len(calculator.modified_fields) == 1 # Only ID

    def test_filter_security_stocks_no_period(self, sample_period_to): # Added sample_period_to for default TaxStatement args
        stocks = [create_security_stock(date(2023,1,1), Decimal("10"), False)]
        security = Security(
            positionId=1, country="CH", currency="CHF", quotationType="PIECE", securityCategory="SHARE", securityName="TestSec",
            stock=list(stocks)
        )
        depot = Depot(depotNumber=DepotNumber("D1"), security=[security])
        statement = TaxStatement(
            id=None, creationDate=datetime(sample_period_to.year,1,1), taxPeriod=sample_period_to.year, 
            periodFrom=date(sample_period_to.year,1,1), periodTo=sample_period_to, # Using sample_period_to for periodTo
            country="CH", canton="ZH", minorVersion=0,
            client=[Client(clientNumber=ClientNumber("FilterClient"))], institution=Institution(lei=LEIType("FILTERLEI123400000000")),
            # importer_name="FilterImporter", # Removed
            listOfSecurities=ListOfSecurities(depot=[depot]))

        calculator = CleanupCalculator(DEFAULT_TEST_PERIOD_FROM, DEFAULT_TEST_PERIOD_TO, "FilterImporter", enable_filtering=True) # Added importer_name
        result_statement = calculator.calculate(statement)

        assert result_statement.listOfSecurities
        assert len(result_statement.listOfSecurities.depot[0].security[0].stock) == 1
        assert "TaxStatement.id (generated)" in calculator.modified_fields # ID is generated
        assert len(calculator.modified_fields) == 1 # Only ID

    def test_filter_security_payments_enabled(self, sample_period_from, sample_period_to):
        sp_before = create_security_payment(sample_period_from - timedelta(days=10))
        sp_inside1 = create_security_payment(sample_period_from)
        sp_inside2 = create_security_payment(sample_period_to)
        sp_after = create_security_payment(sample_period_to + timedelta(days=10))

        security = Security(
            positionId=1, country="CH", currency="CHF", quotationType="PIECE", securityCategory="SHARE", securityName="TestSec",
            payment=[sp_before, sp_inside1, sp_inside2, sp_after]
        )
        depot = Depot(depotNumber=DepotNumber("D1"), security=[security])
        statement = TaxStatement(
            id=None, creationDate=datetime(sample_period_to.year,1,1), taxPeriod=sample_period_to.year, 
            periodFrom=sample_period_from, periodTo=sample_period_to, 
            country="CH", canton="ZH", minorVersion=0,
            client=[Client(clientNumber=ClientNumber("FilterClient"))], institution=Institution(lei=LEIType("FILTERLEI123400000000")),
            # importer_name="FilterImporter", # Removed
            listOfSecurities=ListOfSecurities(depot=[depot]))

        calculator = CleanupCalculator(sample_period_from, sample_period_to, "FilterImporter", enable_filtering=True) # Added importer_name
        result_statement = calculator.calculate(statement)

        assert result_statement.listOfSecurities
        filtered_payments = result_statement.listOfSecurities.depot[0].security[0].payment
        assert len(filtered_payments) == 2
        assert sp_inside1 in filtered_payments
        assert sp_inside2 in filtered_payments
        assert "D1/TestSec.payment (filtered)" in calculator.modified_fields


class TestCleanupCalculatorEdgeCases:

    def test_empty_statement(self, sample_period_from, sample_period_to):
        # For an empty statement, ID generation still needs some minimal fields
        statement = TaxStatement(
            id=None, creationDate=datetime(sample_period_to.year,1,1), taxPeriod=sample_period_to.year,
            periodFrom=sample_period_from, periodTo=sample_period_to, 
            country="CH", canton="ZH", minorVersion=0,
            client=[Client(clientNumber=ClientNumber("EdgeClient"))], institution=Institution(lei=LEIType("EDGELEI1234500000000")),
            # importer_name="EdgeImporter" # Removed
        )
        calculator = CleanupCalculator(sample_period_from, sample_period_to, "EdgeImporter", enable_filtering=True) # Added importer_name
        result_statement = calculator.calculate(statement)
        
        assert result_statement.listOfBankAccounts is None
        assert result_statement.listOfSecurities is None
        assert "TaxStatement.id (generated)" in calculator.modified_fields
        assert len(calculator.modified_fields) == 1 # Only ID
        assert any("No bank accounts found to process." in log for log in calculator.get_log())
        assert any("No securities accounts found to process." in log for log in calculator.get_log())

    def test_statement_with_no_bank_accounts(self, sample_period_from, sample_period_to):
        security = Security(positionId=1, country="CH", currency="CHF", quotationType="PIECE", securityCategory="SHARE", securityName="TestSec")
        depot = Depot(depotNumber=DepotNumber("D1"), security=[security])
        statement = TaxStatement(
            id=None, creationDate=datetime(sample_period_to.year,1,1), taxPeriod=sample_period_to.year,
            periodFrom=sample_period_from, periodTo=sample_period_to, 
            country="CH", canton="ZH", minorVersion=0,
            client=[Client(clientNumber=ClientNumber("EdgeClient"))], institution=Institution(lei=LEIType("EDGELEI1234500000000")),
            # importer_name="EdgeImporter", # Removed
            listOfSecurities=ListOfSecurities(depot=[depot]))
        
        calculator = CleanupCalculator(sample_period_from, sample_period_to, "EdgeImporter", enable_filtering=True) # Added importer_name
        result_statement = calculator.calculate(statement)

        assert result_statement.listOfBankAccounts is None
        assert result_statement.listOfSecurities is not None
        assert "TaxStatement.id (generated)" in calculator.modified_fields 
        assert len(calculator.modified_fields) == 1 
        assert any("No bank accounts found to process." in log for log in calculator.get_log())

    def test_statement_with_no_securities(self, sample_period_from, sample_period_to):
        bank_account = BankAccount(bankAccountNumber=BankAccountNumber("BA1"))
        statement = TaxStatement(
            id=None, creationDate=datetime(sample_period_to.year,1,1), taxPeriod=sample_period_to.year,
            periodFrom=sample_period_from, periodTo=sample_period_to, 
            country="CH", canton="ZH", minorVersion=0,
            client=[Client(clientNumber=ClientNumber("EdgeClient"))], institution=Institution(lei=LEIType("EDGELEI1234500000000")),
            # importer_name="EdgeImporter", # Removed
            listOfBankAccounts=ListOfBankAccounts(bankAccount=[bank_account]))

        calculator = CleanupCalculator(sample_period_from, sample_period_to, "EdgeImporter", enable_filtering=True) # Added importer_name
        result_statement = calculator.calculate(statement)

        assert result_statement.listOfBankAccounts is not None
        assert result_statement.listOfSecurities is None
        assert "TaxStatement.id (generated)" in calculator.modified_fields
        assert len(calculator.modified_fields) == 1
        assert any("No securities accounts found to process." in log for log in calculator.get_log())

    def test_bank_account_with_no_payments(self, sample_period_from, sample_period_to):
        bank_account = BankAccount(bankAccountNumber=BankAccountNumber("BA1"), payment=[])
        statement = TaxStatement(
            id=None, creationDate=datetime(sample_period_to.year,1,1), taxPeriod=sample_period_to.year,
            periodFrom=sample_period_from, periodTo=sample_period_to, 
            country="CH", canton="ZH", minorVersion=0,
            client=[Client(clientNumber=ClientNumber("EdgeClient"))], institution=Institution(lei=LEIType("EDGELEI1234500000000")),
            # importer_name="EdgeImporter", # Removed
            listOfBankAccounts=ListOfBankAccounts(bankAccount=[bank_account]))
        
        calculator = CleanupCalculator(sample_period_from, sample_period_to, "EdgeImporter", enable_filtering=True) # Added importer_name
        calculator.calculate(statement)
        
        assert "TaxStatement.id (generated)" in calculator.modified_fields
        assert len(calculator.modified_fields) == 1

    def test_security_with_no_stocks_or_payments(self, sample_period_from, sample_period_to):
        security = Security(
            positionId=1, country="CH", currency="CHF", quotationType="PIECE", securityCategory="SHARE", securityName="TestSec",
            stock=[], payment=[]
        )
        depot = Depot(depotNumber=DepotNumber("D1"), security=[security])
        statement = TaxStatement(
            id=None, creationDate=datetime(sample_period_to.year,1,1), taxPeriod=sample_period_to.year,
            periodFrom=sample_period_from, periodTo=sample_period_to, 
            country="CH", canton="ZH", minorVersion=0,
            client=[Client(clientNumber=ClientNumber("EdgeClient"))], institution=Institution(lei=LEIType("EDGELEI1234500000000")),
            # importer_name="EdgeImporter", # Removed
            listOfSecurities=ListOfSecurities(depot=[depot]))

        calculator = CleanupCalculator(sample_period_from, sample_period_to, "EdgeImporter", enable_filtering=True) # Added importer_name
        calculator.calculate(statement)

        assert "TaxStatement.id (generated)" in calculator.modified_fields
        assert len(calculator.modified_fields) == 1

    def test_logging_of_modified_fields(self, sample_period_from, sample_period_to):
        p_before = create_bank_account_payment(sample_period_from - timedelta(days=1))
        p_inside = create_bank_account_payment(sample_period_from)
        bank_account = BankAccount(bankAccountNumber=BankAccountNumber("BA001"), payment=[p_before, p_inside])
        
        s_bal_before = create_security_stock(sample_period_from - timedelta(days=1), Decimal("10"), False)
        s_bal_start = create_security_stock(sample_period_from, Decimal("10"), False)
        security = Security(
            positionId=1, country="CH", currency="CHF", quotationType="PIECE", securityCategory="SHARE", securityName="SecXYZ",
            stock=[s_bal_before, s_bal_start]
        )
        depot = Depot(depotNumber=DepotNumber("Dep01"), security=[security])
        
        statement = TaxStatement(
            id=None, creationDate=datetime(sample_period_to.year,1,1), taxPeriod=sample_period_to.year,
            periodFrom=sample_period_from, periodTo=sample_period_to, 
            country="CH", canton="ZH", minorVersion=0,
            client=[Client(clientNumber=ClientNumber("EdgeClient"))], institution=Institution(lei=LEIType("EDGELEI1234500000000")),
            # importer_name="EdgeImporter", # Removed
            listOfBankAccounts=ListOfBankAccounts(bankAccount=[bank_account]),
            listOfSecurities=ListOfSecurities(depot=[depot])
        )

        calculator = CleanupCalculator(sample_period_from, sample_period_to, "EdgeImporter", enable_filtering=True, print_log=False) # Added importer_name
        calculator.calculate(statement)

        assert "TaxStatement.id (generated)" in calculator.modified_fields
        assert "BA001.payment (filtered)" in calculator.modified_fields
        assert "Dep01/SecXYZ.stock (filtered)" in calculator.modified_fields
        assert len(calculator.modified_fields) == 3
        
        final_log_message = calculator.get_log()[-1] 
        assert "Fields modified:" in final_log_message 
        assert "TaxStatement.id (generated)" in final_log_message
        assert "BA001.payment (filtered)" in final_log_message
        assert "Dep01/SecXYZ.stock (filtered)" in final_log_message


# Helper function for creating TaxStatement with a single security
def _create_statement_with_security(sec: Security, period_to_date: date, depot_id_str: str = "DTEST") -> TaxStatement:
    depot = Depot(depotNumber=DepotNumber(depot_id_str), security=[sec])
    list_of_securities = ListOfSecurities(depot=[depot])
    statement = TaxStatement(
        id=None, # Important for enrichment tests that might also trigger ID gen
        creationDate=datetime(period_to_date.year, 1, 1, 12, 0, 0),
        taxPeriod=period_to_date.year,
        periodFrom=date(period_to_date.year, 1, 1),
        periodTo=period_to_date, # Use passed period_to_date
        country="CH", # Default country for enrichment tests
        canton="ZH",
        minorVersion=0,
        client=[Client(clientNumber=ClientNumber("EnrichClient"))], # Default client for ID gen
        institution=Institution(lei=LEIType("ENRICHLEI12300000000")),  # Default institution for ID gen
        # importer_name="EnrichImporter", # Removed from TaxStatement
        listOfSecurities=list_of_securities
    )
    return statement

# Minimal security creation helper for enrichment tests
def _create_test_security(
    name: str,
    symbol: Optional[str] = None, # Added symbol parameter
    isin: Optional[str] = None,
    valor: Optional[int] = None
) -> Security:
    return Security(
        positionId=1, # required
        country="CH", # required
        currency="CHF", # required
        quotationType="PIECE", # required
        securityCategory="SHARE", # required
        securityName=name,
        symbol=symbol, # Assign symbol
        isin=ISINType(isin) if isin is not None else None,
        valorNumber=ValorNumber(valor) if valor is not None else None,
    )


class TestCleanupCalculatorEnrichment:

    @pytest.fixture
    def base_calculator_params(self, sample_period_from, sample_period_to):
        return {
            "period_from": sample_period_from,
            "period_to": sample_period_to,
            "importer_name": "EnrichTest", # Added importer_name to calculator params
            "enable_filtering": False,
            "print_log": True
        }

    def test_enrichment_full(self, base_calculator_params):
        test_map = {"TESTSYM_FULL": {"isin": "US1234567890", "valor": 1234567}} # This test now implicitly tests securityName lookup
        calculator = CleanupCalculator(**base_calculator_params, identifier_map=test_map)
        
        # This security will be looked up by securityName="TESTSYM_FULL" as symbol is None
        security = _create_test_security(name="TESTSYM_FULL", symbol=None)
        statement = _create_statement_with_security(security, base_calculator_params["period_to"])
        # Override defaults if specific test needs different client/institution for ID part
        statement.client = [Client(clientNumber=ClientNumber("FullEnrich"))]
        statement.institution = Institution(lei=LEIType("FULLLEI1234500000000"))

        calculator.calculate(statement)
        
        assert security.isin == "US1234567890"
        assert security.valorNumber == 1234567
        # Log still refers to the lookup key which was security.securityName here
        assert any("Enriched ISIN/Valor from identifier file using symbol 'TESTSYM_FULL'" in log for log in calculator.get_log())
        assert any("DTEST/TESTSYM_FULL (enriched)" in f for f in calculator.modified_fields)

    def test_enrichment_uses_symbol_success(self, base_calculator_params):
        test_map = {"MYSYMBOL": {"isin": "XS123123123", "valor": 987654}}
        calculator = CleanupCalculator(**base_calculator_params, identifier_map=test_map)
        
        security = _create_test_security(name="Some Name", symbol="MYSYMBOL")
        statement = _create_statement_with_security(security, base_calculator_params["period_to"])
        calculator.calculate(statement)
        
        assert security.isin == "XS123123123"
        assert security.valorNumber == 987654
        assert any("Enriched ISIN/Valor from identifier file using symbol 'MYSYMBOL'" in log for log in calculator.get_log())
        assert any("DTEST/MYSYMBOL (enriched)" in f for f in calculator.modified_fields)

    def test_enrichment_uses_symbol_not_securityname(self, base_calculator_params):
        """Ensures lookup is by symbol, not by securityName if symbol is present."""
        test_map = {
            "WRONG_KEY_NAME": {"isin": "XS_WRONG", "valor": 111}, # Should not be used
            "RIGHT_SYMBOL": {"isin": "XS_CORRECT", "valor": 222}  # Should be used
        }
        calculator = CleanupCalculator(**base_calculator_params, identifier_map=test_map)
        
        # Security has a symbol, and its name is a key in the map, but symbol should take precedence.
        security = _create_test_security(name="WRONG_KEY_NAME", symbol="RIGHT_SYMBOL")
        statement = _create_statement_with_security(security, base_calculator_params["period_to"])
        calculator.calculate(statement)
        
        assert security.isin == "XS_CORRECT"
        assert security.valorNumber == 222
        assert any("Enriched ISIN/Valor from identifier file using symbol 'RIGHT_SYMBOL'" in log for log in calculator.get_log())

    def test_enrichment_symbol_not_in_map(self, base_calculator_params):
        test_map = {"KNOWN_SYMBOL": {"isin": "XS123", "valor": 987}}
        calculator = CleanupCalculator(**base_calculator_params, identifier_map=test_map)
        
        security = _create_test_security(name="Some Name", symbol="UNKNOWN_SYMBOL")
        statement = _create_statement_with_security(security, base_calculator_params["period_to"], depot_id_str="D_SYM_UNKNOWN")
        statement.id="PRESET_ID_SYM_UNKNOWN" # Avoid ID gen log
        initial_log_count = len(calculator.get_log())
        calculator.calculate(statement)
        logs_after_calculate = calculator.get_log()[initial_log_count:]

        assert security.isin is None
        assert security.valorNumber is None
        assert not any("Enriched ISIN/Valor" in log for log in logs_after_calculate)
        assert not any("D_SYM_UNKNOWN/UNKNOWN_SYMBOL (enriched)" in f for f in calculator.modified_fields)

    def test_enrichment_symbol_is_none_uses_securityname_fallback(self, base_calculator_params):
        """If symbol is None, it should fall back to securityName for lookup."""
        test_map = {"FALLBACK_NAME": {"isin": "XS_FB", "valor": 321}}
        calculator = CleanupCalculator(**base_calculator_params, identifier_map=test_map)
        
        security = _create_test_security(name="FALLBACK_NAME", symbol=None) # Symbol is None
        statement = _create_statement_with_security(security, base_calculator_params["period_to"])
        calculator.calculate(statement)
        
        assert security.isin == "XS_FB"
        assert security.valorNumber == 321
        assert any("Enriched ISIN/Valor from identifier file using symbol 'FALLBACK_NAME'" in log for log in calculator.get_log())

    def test_enrichment_symbol_is_empty_string_uses_securityname_fallback(self, base_calculator_params):
        """If symbol is an empty string, it should fall back to securityName for lookup."""
        test_map = {"FALLBACK_NAME_EMPTY_SYM": {"isin": "XS_FB_EMPTY", "valor": 654}}
        calculator = CleanupCalculator(**base_calculator_params, identifier_map=test_map)
        
        security = _create_test_security(name="FALLBACK_NAME_EMPTY_SYM", symbol="") # Symbol is empty string
        statement = _create_statement_with_security(security, base_calculator_params["period_to"])
        calculator.calculate(statement)
        
        assert security.isin == "XS_FB_EMPTY"
        assert security.valorNumber == 654
        assert any("Enriched ISIN/Valor from identifier file using symbol 'FALLBACK_NAME_EMPTY_SYM'" in log for log in calculator.get_log())


    def test_enrichment_map_none_or_empty_with_symbol(self, base_calculator_params):
        security_with_symbol = _create_test_security(name="Some Name", symbol="MYSYMBOL")
        statement = _create_statement_with_security(security_with_symbol, base_calculator_params["period_to"])
        statement.id = "PRESET_MAP_EMPTY_NONE"

        # Test with None map
        calc_none_map = CleanupCalculator(**base_calculator_params, identifier_map=None)
        initial_logs_none = len(calc_none_map.get_log())
        calc_none_map.calculate(statement)
        logs_calc_none = calc_none_map.get_log()[initial_logs_none:]
        assert security_with_symbol.isin is None
        assert security_with_symbol.valorNumber is None
        assert not any("Enriched" in log for log in logs_calc_none)
        assert not calc_none_map.modified_fields # Only ID gen if not preset

        # Reset security fields for next test
        security_with_symbol.isin = None
        security_with_symbol.valorNumber = None

        # Test with empty map
        calc_empty_map = CleanupCalculator(**base_calculator_params, identifier_map={})
        initial_logs_empty = len(calc_empty_map.get_log())
        calc_empty_map.calculate(statement)
        logs_calc_empty = calc_empty_map.get_log()[initial_logs_empty:]
        assert security_with_symbol.isin is None
        assert security_with_symbol.valorNumber is None
        assert not any("Enriched" in log for log in logs_calc_empty)
        assert not calc_empty_map.modified_fields


    def test_enrichment_conditional_update_with_symbol(self, base_calculator_params):
        test_map = {"MYSYMBOL_COND": {"isin": "XS_NEW_COND", "valor": 987111}}
        calculator = CleanupCalculator(**base_calculator_params, identifier_map=test_map)
        period_to = base_calculator_params["period_to"]

        # Case 1: Security has ISIN, Valor is None. Valor should be enriched.
        sec1 = _create_test_security(name="N1", symbol="MYSYMBOL_COND", isin="NLDUMMYISIN1", valor=None)
        stmt1 = _create_statement_with_security(sec1, period_to); stmt1.id="S1"
        calculator.calculate(stmt1)
        assert sec1.isin == "NLDUMMYISIN1"
        assert sec1.valorNumber == 987111

        # Case 2: Security has Valor, ISIN is None. ISIN should be enriched.
        sec2 = _create_test_security(name="N2", symbol="MYSYMBOL_COND", isin=None, valor=123000)
        stmt2 = _create_statement_with_security(sec2, period_to); stmt2.id="S2"
        calculator.calculate(stmt2)
        assert sec2.isin == "XS_NEW_COND"
        assert sec2.valorNumber == 123000

        # Case 3: Security has both ISIN and Valor. No enrichment.
        sec3 = _create_test_security(name="N3", symbol="MYSYMBOL_COND", isin="XSDUMMYISIN2", valor=321000)
        stmt3 = _create_statement_with_security(sec3, period_to); stmt3.id="S3"
        calculator.calculate(stmt3)
        assert sec3.isin == "XSDUMMYISIN2"
        assert sec3.valorNumber == 321000
        # Check that (enriched) is not in modified_fields for this specific security
        assert not any("MYSYMBOL_COND (enriched)" in f for f in calculator.modified_fields if "S3" in f)

    # Keep existing tests for securityName lookup if that's still a fallback
    def test_enrichment_already_full_by_name(self, base_calculator_params): # Renamed for clarity
        # Map might contain data, but it shouldn't be used if security is already full.
        test_map = {"TESTSYM_ALREADY_FULL_NAME": {"isin": "OTHER_ISIN", "valor": 999888}}
        calculator = CleanupCalculator(**base_calculator_params, identifier_map=test_map)

        security = _create_test_security(name="TESTSYM_ALREADY_FULL_NAME", symbol=None, isin="US1111111111", valor=1111111)
        statement = _create_statement_with_security(security, base_calculator_params["period_to"])
        # Set a pre-existing ID to ensure ID generation logic doesn't run and add to modified_fields
        statement.id = "PRE_EXISTING_ID_NAME_LOOKUP"

        # Clear initial logs from calculator's __init__ to focus on calculate() logs
        initial_log_count = len(calculator.get_log())
        calculator.calculate(statement)
        logs_after_calculate = calculator.get_log()[initial_log_count:]
        
        assert security.isin == "US1111111111"
        assert security.valorNumber == 1111111
        assert not any("Enriched ISIN/Valor from identifier file using symbol 'TESTSYM_ALREADY_FULL_NAME'" in log for log in logs_after_calculate)
        assert "TaxStatement.id (generated)" not in calculator.modified_fields
        assert not any("TESTSYM_ALREADY_FULL_NAME (enriched)" in f for f in calculator.modified_fields)

    # The following existing tests like test_enrichment_map_has_isin_only, test_enrichment_map_has_valor_only etc.
    # will continue to test the securityName lookup path if symbol is None or empty on the Security object.
    # This is because _create_test_security by default creates symbol=None if not specified.

    def test_enrichment_map_has_isin_only_by_name(self, base_calculator_params): # Renamed for clarity
        test_map = {"TESTSYM_NO_VALOR_NAME": {"isin": "CH0987654321", "valor": None}}
        calculator = CleanupCalculator(**base_calculator_params, identifier_map=test_map)

        security = _create_test_security(name="TESTSYM_NO_VALOR_NAME") # Symbol is None
        statement = _create_statement_with_security(security, base_calculator_params["period_to"])
        calculator.calculate(statement)
        
        assert security.isin == "CH0987654321"
        assert security.valorNumber is None
        assert any("Enriched ISIN/Valor from identifier file using symbol 'TESTSYM_NO_VALOR_NAME'" in log for log in calculator.get_log())

    def test_enrichment_map_has_valor_only_by_name(self, base_calculator_params): # Renamed for clarity
        test_map = {"TESTSYM_NO_ISIN_NAME": {"isin": None, "valor": 7654321}}
        calculator = CleanupCalculator(**base_calculator_params, identifier_map=test_map)

        security = _create_test_security(name="TESTSYM_NO_ISIN_NAME") # Symbol is None
        statement = _create_statement_with_security(security, base_calculator_params["period_to"])
        calculator.calculate(statement)
        
        assert security.isin is None
        assert security.valorNumber == 7654321
        assert any("Enriched ISIN/Valor from identifier file using symbol 'TESTSYM_NO_ISIN_NAME'" in log for log in calculator.get_log())


class TestCleanupCalculatorIDGeneration:
    """Tests for TaxStatement ID generation logic in CleanupCalculator."""

    def _construct_expected_id(self, country: str, org: str, customer: str, date_str: str, seq: str = "01") -> str: # Removed page parameter
        return f"{country}{org}{customer}{date_str}{seq}" # Removed page from f-string

    def _default_statement_args(self, period_to_date: date, country:str = "CH", institution: Optional[Institution]=None, client: Optional[List[Client]]=None) -> dict: # Removed importer_name from signature
        # Provide default valid institution and client if not given, to ensure ID generation has some data
        default_institution = Institution(lei=LEIType("DEFAULTLEI1200000000")) if institution is None else institution 
        default_client = [Client(clientNumber=ClientNumber("DEFAULTCUST"))] if client is None else client

        return {
            "creationDate": datetime(period_to_date.year, 1, 1),
            "taxPeriod": period_to_date.year,
            "periodFrom": date(period_to_date.year, 1, 1),
            "periodTo": period_to_date,
            "country": country,
            "canton": "ZH",
            "minorVersion": 0,
            "institution": default_institution, 
            "client": default_client
            # importer_name removed from here
        }

    def test_id_generated_if_none(self):
        period_to_date = date(2023, 12, 31)
        statement_args = self._default_statement_args(period_to_date, country="CH",
                                                     client=[Client(clientNumber=ClientNumber("C123"))])
        statement = TaxStatement(id=None, **statement_args)
        
        # Pass importer_name to calculator constructor
        calculator = CleanupCalculator(period_from=DEFAULT_TEST_PERIOD_FROM, period_to=DEFAULT_TEST_PERIOD_TO, importer_name="DEFAULT", enable_filtering=False)
        calculator.calculate(statement)

        assert statement.id is not None
        assert isinstance(statement.id, str)
        assert len(statement.id) == 38 # Adjusted length from 40 to 38
        assert "TaxStatement.id (generated)" in calculator.modified_fields
        assert any(f"Generated new TaxStatement.id: {statement.id}" in log for log in calculator.get_log())


    def test_id_not_overwritten_if_exists(self):
        period_to_date = date(2023, 12, 31)
        statement_args = self._default_statement_args(period_to_date)
        statement = TaxStatement(id="EXISTINGID123", **statement_args)
        
        calculator = CleanupCalculator(period_from=DEFAULT_TEST_PERIOD_FROM, period_to=DEFAULT_TEST_PERIOD_TO, importer_name="DEFAULT", enable_filtering=False) # Added importer_name
        calculator.calculate(statement)

        assert statement.id == "EXISTINGID123"
        assert "TaxStatement.id (generated)" not in calculator.modified_fields

    def test_id_generation_all_fields_present(self):
        period_to_date = date(2023, 12, 31)
        statement_args = self._default_statement_args(
            period_to_date,
            client=[Client(clientNumber=ClientNumber("CUST123"))]
            # importer_name removed from statement_args
        )
        statement = TaxStatement(id=None, **statement_args)

        expected_id = self._construct_expected_id(
            country="CH",
            org="OPNAUSSCHWAB", 
            customer="CUST123XXXXXXX",
            date_str="20231231"
        )

        calculator = CleanupCalculator(period_from=DEFAULT_TEST_PERIOD_FROM, period_to=DEFAULT_TEST_PERIOD_TO, importer_name="SCHWAB", enable_filtering=False) # Pass importer_name here
        calculator.calculate(statement)
        assert statement.id == expected_id

    def test_id_generation_uses_tin_if_client_number_missing(self):
        period_to_date = date(2023, 12, 31)
        statement_args = self._default_statement_args(
            period_to_date,
            country="CH",
            client=[Client(tin=TINType("TIN456"))]
            # importer_name removed from statement_args
        )
        statement = TaxStatement(id=None, **statement_args)

        expected_id = self._construct_expected_id(
            country="CH",
            org="OPNAUSPOSTFI", 
            customer="TIN456XXXXXXXX",
            date_str="20231231"
        )
        calculator = CleanupCalculator(period_from=DEFAULT_TEST_PERIOD_FROM, period_to=DEFAULT_TEST_PERIOD_TO, importer_name="POSTFINANCE", enable_filtering=False) # Pass importer_name here
        calculator.calculate(statement)
        assert statement.id == expected_id

    def test_id_generation_org_id_importer_name_none(self): # Renamed from test_id_generation_placeholder_org_id_lei_none
        period_to_date = date(2023, 12, 31)
        statement_args = self._default_statement_args(
            period_to_date,
            country="CH",
            client=[Client(clientNumber=ClientNumber("CLI789"))]
            # importer_name removed from statement_args
        )
        statement = TaxStatement(id=None, **statement_args)
        
        expected_id = self._construct_expected_id(
            country="CH",
            org="OPNAUSXXXXXX", 
            customer="CLI789XXXXXXXX",
            date_str="20231231"
        )
<<<<<<< HEAD
        calculator = CleanupCalculator(period_from=None, period_to=None, importer_name=None, enable_filtering=False) # type: ignore # Pass importer_name here
=======
        calculator = CleanupCalculator(period_from=DEFAULT_TEST_PERIOD_FROM, period_to=DEFAULT_TEST_PERIOD_TO, importer_name=None, enable_filtering=False) # Pass importer_name here
>>>>>>> 7343c884
        calculator.calculate(statement)
        assert statement.id == expected_id
        assert any("Warning: Importer name is None or empty, using 'XXXXXX' for Org ID part." in log for log in calculator.get_log())

    def test_id_generation_org_id_importer_name_empty(self): # Renamed from test_id_generation_placeholder_org_id_no_institution
        period_to_date = date(2023, 12, 31)
        # Construct args carefully to pass institution=None to TaxStatement
        args_for_statement = {
            "creationDate": datetime(period_to_date.year, 1, 1), 
            "taxPeriod": period_to_date.year,                  
            "periodFrom": date(period_to_date.year, 1, 1),     
            "periodTo": period_to_date,
            "country": "US",
            "canton": "ZH",
            "minorVersion": 0,
            "client": [Client(clientNumber=ClientNumber("CLI789"))]
            # importer_name removed from args_for_statement
        }
        statement = TaxStatement(id=None, **args_for_statement)


        expected_id = self._construct_expected_id(
            country="CH",
            org="OPNAUSXXXXXX", 
            customer="CLI789XXXXXXXX",
            date_str="20231231"
        )
        calculator = CleanupCalculator(period_from=DEFAULT_TEST_PERIOD_FROM, period_to=DEFAULT_TEST_PERIOD_TO, importer_name="", enable_filtering=False) # Pass importer_name here
        calculator.calculate(statement)
        assert statement.id == expected_id
        assert any("Warning: Importer name is None or empty, using 'XXXXXX' for Org ID part." in log for log in calculator.get_log())

    def test_id_generation_org_id_importer_name_short(self):
        period_to_date = date(2023, 12, 31)
        statement_args = self._default_statement_args(
            period_to_date,
            country="CH",
            client=[Client(clientNumber=ClientNumber("CUSTSHORT"))]
            # importer_name removed from statement_args
        )
        statement = TaxStatement(id=None, **statement_args)
        expected_id = self._construct_expected_id(
            country="CH",
            org="OPNAUSXXXAPI", 
            customer="CUSTSHORTXXXXX",
            date_str="20231231"
        )
        calculator = CleanupCalculator(period_from=DEFAULT_TEST_PERIOD_FROM, period_to=DEFAULT_TEST_PERIOD_TO, importer_name="API", enable_filtering=False) # Pass importer_name here
        calculator.calculate(statement)
        assert statement.id == expected_id

    def test_id_generation_org_id_importer_name_long(self):
        period_to_date = date(2023, 12, 31)
        statement_args = self._default_statement_args(
            period_to_date,
            country="CH",
            client=[Client(clientNumber=ClientNumber("CUSTLONG"))]
            # importer_name removed from statement_args
        )
        statement = TaxStatement(id=None, **statement_args)
        expected_id = self._construct_expected_id(
            country="CH",
            org="OPNAUSVERYLO", 
            customer="CUSTLONGXXXXXX",
            date_str="20231231"
        )
        calculator = CleanupCalculator(period_from=DEFAULT_TEST_PERIOD_FROM, period_to=DEFAULT_TEST_PERIOD_TO, importer_name="VERYLONGIMPORTERNAME", enable_filtering=False) # Pass importer_name
        calculator.calculate(statement)
        assert statement.id == expected_id

    def test_id_generation_org_id_importer_name_needs_sanitization(self):
        period_to_date = date(2023, 12, 31)
        statement_args = self._default_statement_args(
            period_to_date,
            country="CH",
            client=[Client(clientNumber=ClientNumber("CUSTSANITIZE"))]
            # importer_name removed from statement_args
        )
        statement = TaxStatement(id=None, **statement_args)
        expected_id = self._construct_expected_id(
            country="CH",
            org="OPNAUSMYIMPO", 
            customer="CUSTSANITIZEXX",
            date_str="20231231"
        )
        calculator = CleanupCalculator(period_from=DEFAULT_TEST_PERIOD_FROM, period_to=DEFAULT_TEST_PERIOD_TO, importer_name="MyImporter@123!", enable_filtering=False) # Pass importer_name
        calculator.calculate(statement)
        assert statement.id == expected_id

    def test_id_generation_org_id_importer_name_sanitizes_to_empty(self):
        period_to_date = date(2023, 12, 31)
        statement_args = self._default_statement_args(
            period_to_date,
            country="CH",
            client=[Client(clientNumber=ClientNumber("CUSTEMPTY"))]
            # importer_name removed from statement_args
        )
        statement = TaxStatement(id=None, **statement_args)
        expected_id = self._construct_expected_id(
            country="CH",
            org="OPNAUSXXXXXX", 
            customer="CUSTEMPTYXXXXX",
            date_str="20231231"
        )
        calculator = CleanupCalculator(period_from=DEFAULT_TEST_PERIOD_FROM, period_to=DEFAULT_TEST_PERIOD_TO, importer_name="!@#$%", enable_filtering=False) # Pass importer_name here
        calculator.calculate(statement)
        assert statement.id == expected_id
        assert any("Sanitized importer name '!@#$%' is empty, using 'XXXXXX' for Org ID part." in log for log in calculator.get_log())

    def test_id_generation_placeholder_customer_id_no_id_for_client(self):
        period_to_date = date(2023, 12, 31)
        statement_args = self._default_statement_args(
            period_to_date,
            country="CH",
            client=[Client(clientNumber=None, tin=None)]
            # importer_name removed from statement_args
        )
        statement = TaxStatement(id=None, **statement_args)

        expected_id = self._construct_expected_id(
            country="CH",
            org="OPNAUSTESTIM",
            customer="NOIDENTIFIERXX",
            date_str="20231231"
        )
        calculator = CleanupCalculator(period_from=DEFAULT_TEST_PERIOD_FROM, period_to=DEFAULT_TEST_PERIOD_TO, importer_name="TESTIMP", enable_filtering=False) # Pass importer_name here
        calculator.calculate(statement)
        assert statement.id == expected_id
        assert any("Warning: No clientNumber or TIN found for the first client. Using placeholder for customer ID part." in log for log in calculator.get_log())


    def test_id_generation_placeholder_customer_id_no_client_object(self):
        period_to_date = date(2023, 12, 31)
        statement_args = self._default_statement_args(
            period_to_date,
            country="CH",
            client=[] # Empty client list
            # importer_name removed from statement_args
        )
        statement = TaxStatement(id=None, **statement_args)

        expected_id = self._construct_expected_id(
            country="CH",
            org="OPNAUSANYBAN",
            customer="NOCLIENTDATAXX",
            date_str="20231231"
        )
        calculator = CleanupCalculator(period_from=DEFAULT_TEST_PERIOD_FROM, period_to=DEFAULT_TEST_PERIOD_TO, importer_name="ANYBANK", enable_filtering=False) # Pass importer_name here
        calculator.calculate(statement)
        assert statement.id == expected_id
        assert any("Warning: statement.client list is empty. Using placeholder for customer ID part." in log for log in calculator.get_log())
       
    @pytest.mark.parametrize("raw_client_id, expected_customer_part", [
        ("Cust With Spaces", "CustWithSpaces"),
        ("Short",            "ShortXXXXXXXXX"),
        ("Exactly14Chars",   "Exactly14Chars"),
        ("MuchLongerThan14CharsAndInvalidChars!@#", "MuchLongerThan"),
        ("Test-Number-123",  "TestNumber123X"),
        ("",                 "XXXXXXXXXXXXXX"),
        ("  ",               "XXXXXXXXXXXXXX"), 
    ])
    def test_customer_id_sanitization_padding_truncation(self, raw_client_id, expected_customer_part):
        period_to_date = date(2023, 12, 31)
        statement_args = self._default_statement_args(
            period_to_date,
            country="CH",
            client=[Client(clientNumber=ClientNumber(raw_client_id) if raw_client_id.strip() else ClientNumber("EMPTY"))]
            # importer_name removed from statement_args
        )
        statement = TaxStatement(id=None, **statement_args)
        
        calculator = CleanupCalculator(period_from=DEFAULT_TEST_PERIOD_FROM, period_to=DEFAULT_TEST_PERIOD_TO, importer_name="UBS", enable_filtering=False) # Pass importer_name here
        calculator.calculate(statement)
        
        assert statement.id is not None
        actual_customer_part = statement.id[14:14+14] # Adjusted index: CC(2) + ORG(12) = 14
        # Handle the special case where we used "EMPTY" for empty strings
        if raw_client_id.strip() == "":
            assert actual_customer_part in ["EMPTYXXXXXXXXX", "XXXXXXXXXXXXXX"]
        else:
            assert actual_customer_part == expected_customer_part

    def test_period_to_formatting(self):
        period_to_date = date(2024, 3, 15)
        statement_args = self._default_statement_args(
            period_to_date,
            country="CH",
            client=[Client(clientNumber=ClientNumber("ANYCLIENT"))]
            # importer_name removed from statement_args
        )
        statement = TaxStatement(id=None, **statement_args)

        calculator = CleanupCalculator(period_from=DEFAULT_TEST_PERIOD_FROM, period_to=period_to_date, importer_name="CSNEXT", enable_filtering=False) # Pass importer_name here
        calculator.calculate(statement)
        
        assert statement.id is not None
        actual_date_part = statement.id[28:28+8] # Adjusted index: CC(2) + ORG(12) + CUST(14) = 28
        assert actual_date_part == "20240315"

    def test_no_not_implemented_error_raised(self):
        period_to_date = date(2023, 12, 31)
        statement_args = self._default_statement_args(
            period_to_date,
            country="CH", 
            institution=Institution(name="Test Bank"), 
            client=[Client(firstName="Test", lastName="User")]
            # importer_name removed from statement_args
        )
        # Ensure default args provide valid clientNumber for this test
        if not statement_args["client"] or statement_args["client"][0].clientNumber is None:
            statement_args["client"] = [Client(clientNumber=ClientNumber("VALIDCUST123"))]


        statement = TaxStatement(id=None, **statement_args)
        
        calculator = CleanupCalculator(period_from=DEFAULT_TEST_PERIOD_FROM, period_to=DEFAULT_TEST_PERIOD_TO, importer_name="VALIDIMP", enable_filtering=False) # Pass importer_name here
        
        try:
            calculator.calculate(statement)
        except NotImplementedError:
            pytest.fail("CleanupCalculator._generate_tax_statement_id raised NotImplementedError unexpectedly.")
        except Exception as e:
            pytest.fail(f"An unexpected error occurred during ID generation: {e}")

        assert statement.id is not None
        assert isinstance(statement.id, str)
        assert "TaxStatement.id (generated)" in calculator.modified_fields
        assert any("Generated new TaxStatement.id:" in log for log in calculator.get_log())
        assert not any("Error generating TaxStatement.id (NotImplemented)" in log for log in calculator.get_log())

    # Removed test_id_generation_lei_shorter_than_12 as LEI is no longer used for org_id
    # Removed test_id_generation_lei_empty_string as LEI is no longer used for org_id

    def test_id_generation_country_code_stripping_and_case(self): # This test remains relevant
        period_to_date = date(2023, 12, 31)
        statement_args = self._default_statement_args(
            period_to_date,
            country="CH",
            client=[Client(clientNumber=ClientNumber("CUST123"))]
            # importer_name removed from statement_args
        )
        statement = TaxStatement(id=None, **statement_args)

        expected_id = self._construct_expected_id(
            country="CH",
            org="OPNAUSSTRIPC", 
            customer="CUST123XXXXXXX",
            date_str="20231231"
        )

        calculator = CleanupCalculator(period_from=DEFAULT_TEST_PERIOD_FROM, period_to=DEFAULT_TEST_PERIOD_TO, importer_name="STRIPCASE", enable_filtering=False) # Pass importer_name here
        calculator.calculate(statement)
        assert statement.id == expected_id<|MERGE_RESOLUTION|>--- conflicted
+++ resolved
@@ -875,11 +875,7 @@
             customer="CLI789XXXXXXXX",
             date_str="20231231"
         )
-<<<<<<< HEAD
-        calculator = CleanupCalculator(period_from=None, period_to=None, importer_name=None, enable_filtering=False) # type: ignore # Pass importer_name here
-=======
         calculator = CleanupCalculator(period_from=DEFAULT_TEST_PERIOD_FROM, period_to=DEFAULT_TEST_PERIOD_TO, importer_name=None, enable_filtering=False) # Pass importer_name here
->>>>>>> 7343c884
         calculator.calculate(statement)
         assert statement.id == expected_id
         assert any("Warning: Importer name is None or empty, using 'XXXXXX' for Org ID part." in log for log in calculator.get_log())
