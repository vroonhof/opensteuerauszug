import typer
from enum import Enum
from pathlib import Path
from typing import List, Optional
from datetime import date, datetime

from opensteuerauszug.config.models import SchwabAccountSettings, IbkrAccountSettings # Added IbkrAccountSettings
import os # For path construction
from .core.identifier_loader import SecurityIdentifierMapLoader

# Use the generated eCH-0196 model
from .model.ech0196 import TaxStatement
# Import the rendering functionality
from .render.render import render_tax_statement
# Import calculation framework
from .calculate.base import CalculationMode
from .calculate.total import TotalCalculator
from .calculate.cleanup import CleanupCalculator
from .calculate.minimal_tax_value import MinimalTaxValueCalculator
from .calculate.kursliste_tax_value_calculator import KurslisteTaxValueCalculator
from .calculate.fill_in_tax_value_calculator import FillInTaxValueCalculator
<<<<<<< HEAD
from .importers.schwab.schwab_importer import SchwabImporter
from .importers.ibkr.ibkr_importer import IbkrImporter # Added IbkrImporter
from .core.exchange_rate_provider import ExchangeRateProvider
from .core.kursliste_manager import KurslisteManager
from .core.kursliste_exchange_rate_provider import KurslisteExchangeRateProvider
from .config import ConfigManager, ConcreteAccountSettings

Portfolio = TaxStatement
=======
from .importers.schwab.schwab_importer import SchwabImporter # Added import
from .core.exchange_rate_provider import ExchangeRateProvider # Exchange rate provider base class
from .core.kursliste_manager import KurslisteManager # Added import
from .core.kursliste_exchange_rate_provider import KurslisteExchangeRateProvider # Added import
from .config import ConfigManager, ConcreteAccountSettings # Add this
>>>>>>> 6d2496f4

app = typer.Typer()

class Phase(str, Enum):
    IMPORT = "import"
    VALIDATE = "validate"
    VERIFY = "verify"
    CALCULATE = "calculate"
    RENDER = "render"

class ImporterType(str, Enum):
    SCHWAB = "schwab"
    IBKR = "ibkr" # Added IBKR
    NONE = "none"

class TaxCalculationLevel(str, Enum):
    NONE = "None"
    MINIMAL = "Minimal"
    KURSLISTE = "Kursliste"
    FILL_IN = "Fill-In"

default_phases = [Phase.IMPORT, Phase.VALIDATE, Phase.CALCULATE, Phase.RENDER]

@app.command()
def main(
    input_file: Path = typer.Argument(..., exists=True, file_okay=True, dir_okay=True, readable=True, help="Input file (specific format depends on importer, or XML for raw) or directory (for Schwab importer)."),
    output_file: Path = typer.Option(None, "--output", "-o", help="Output PDF file path."),
    run_phases_input: List[Phase] = typer.Option(None, "--phases", "-p", help="Phases to run (default: all). Specify multiple times or comma-separated."),
    debug_dump_path: Optional[Path] = typer.Option(None, "--debug-dump", help="Directory to dump intermediate model state after each phase (as XML)."),
    raw_import: bool = typer.Option(False, "--raw-import", help="Import directly from XML model dump instead of using an importer."),
    importer_type: ImporterType = typer.Option(ImporterType.NONE, "--importer", help="Specify the importer to use."),
    period_from_str: Optional[str] = typer.Option(None, "--period-from", help="Start date of the tax period (YYYY-MM-DD), required for some importers like Schwab."),
    period_to_str: Optional[str] = typer.Option(None, "--period-to", help="End date of the tax period (YYYY-MM-DD), required for some importers like Schwab."),
    tax_year: Optional[int] = typer.Option(None, "--tax-year", help="Specify the tax year (e.g., 2023). If provided, period-from and period-to will default to the start/end of this year unless explicitly set. If period-from/to are set, they must fall within this tax year."),
    identifiers_csv_path_opt: Optional[str] = typer.Option(
        None,
        "--identifiers-csv-path",
        help="Path to the security identifiers CSV file (e.g., data/my_identifiers.csv). If not provided, defaults to 'data/security_identifiers.csv' relative to the project root."
    ),
    strict_consistency_flag: bool = typer.Option(True, "--strict-consistency/--no-strict-consistency", help="Enable/disable strict consistency checks in importers (e.g., Schwab). Defaults to strict."),
    filter_to_period_flag: bool = typer.Option(True, "--filter-to-period/--no-filter-to-period", help="Filter transactions and stock events to the tax period (with closing balances). Defaults to enabled."),
    tax_calculation_level: TaxCalculationLevel = typer.Option(TaxCalculationLevel.FILL_IN, "--tax-calculation-level", help="Specify the level of detail for tax value calculations."),
    config_file: Path = typer.Option("config.toml", "--config", "-c", help="Path to the configuration TOML file."),
    broker_name: Optional[str] = typer.Option(None, "--broker", help="Broker name (e.g., 'schwab') from config.toml to use for this run."),
    override_configs: List[str] = typer.Option(None, "--set", help="Override configuration settings using path.to.key=value format. Can be used multiple times."),
    kursliste_dir: Path = typer.Option(Path("data/kursliste"), "--kursliste-dir", help="Directory containing Kursliste XML files for exchange rate information. Defaults to 'data/kursliste'."),
    org_nr: Optional[str] = typer.Option(None, "--org-nr", help="Override the organization number used in barcodes (5-digit number)"),
):
    """Processes financial data to generate a Swiss tax statement (Steuerauszug)."""
    phases_specified_by_user = run_phases_input is not None
    run_phases = run_phases_input if phases_specified_by_user else default_phases[:]

    print(f"Starting OpenSteuerauszug processing...")
    print(f"Input file: {input_file}")
    # ... (rest of initial print statements and date parsing logic remains the same) ...
    parsed_period_from: Optional[date] = None
    parsed_period_to: Optional[date] = None

    temp_period_from: Optional[date] = None
    if period_from_str:
        try:
            temp_period_from = datetime.strptime(period_from_str, "%Y-%m-%d").date()
        except ValueError:
            raise typer.BadParameter(f"Invalid date format for --period-from: '{period_from_str}'. Expected YYYY-MM-DD.")

    temp_period_to: Optional[date] = None
    if period_to_str:
        try:
            temp_period_to = datetime.strptime(period_to_str, "%Y-%m-%d").date()
        except ValueError:
            raise typer.BadParameter(f"Invalid date format for --period-to: '{period_to_str}'. Expected YYYY-MM-DD.")

    if tax_year:
        print(f"Tax year specified: {tax_year}")
        year_start_date = date(tax_year, 1, 1)
        year_end_date = date(tax_year, 12, 31)

        if temp_period_from:
            if temp_period_from.year != tax_year:
                raise typer.BadParameter(f"--period-from date '{temp_period_from}' is not within the specified --tax-year '{tax_year}'.")
            parsed_period_from = temp_period_from
            print(f"Using explicit --period-from: {parsed_period_from}")
        else:
            parsed_period_from = year_start_date
            print(f"Defaulting --period-from to start of tax year: {parsed_period_from}")

        if temp_period_to:
            if temp_period_to.year != tax_year:
                raise typer.BadParameter(f"--period-to date '{temp_period_to}' is not within the specified --tax-year '{tax_year}'.")
            parsed_period_to = temp_period_to
            print(f"Using explicit --period-to: {parsed_period_to}")
        else:
            parsed_period_to = year_end_date
            print(f"Defaulting --period-to to end of tax year: {parsed_period_to}")
    else:
        parsed_period_from = temp_period_from
        parsed_period_to = temp_period_to
        if parsed_period_from:
            print(f"Using explicit --period-from: {parsed_period_from}")
        if parsed_period_to:
            print(f"Using explicit --period-to: {parsed_period_to}")

    if parsed_period_from and parsed_period_to and parsed_period_from > parsed_period_to:
        raise typer.BadParameter(f"--period-from '{parsed_period_from}' cannot be after --period-to '{parsed_period_to}'.")

    if parsed_period_from and parsed_period_to:
        print(f"Tax period: {parsed_period_from} to {parsed_period_to}")
    # ... (rest of date printing)

    # --- Configuration Loading ---
    all_schwab_account_settings_models: List[SchwabAccountSettings] = []
    all_ibkr_account_settings_models: List[IbkrAccountSettings] = [] # New list for IBKR
    config_manager = ConfigManager(config_file_path=str(config_file))

    target_broker_kind_for_config_loading = None
    if importer_type == ImporterType.SCHWAB:
        target_broker_kind_for_config_loading = "schwab"
    elif importer_type == ImporterType.IBKR:
        target_broker_kind_for_config_loading = "ibkr"
    elif broker_name:
        target_broker_kind_for_config_loading = broker_name.lower()
        print(f"Warning: --broker '{broker_name}' used with importer '{importer_type.value}'. Account settings will be loaded for '{target_broker_kind_for_config_loading}', ensure this is intended.")

    if target_broker_kind_for_config_loading:
        try:
            print(f"Loading all account configurations for broker kind '{target_broker_kind_for_config_loading}' from '{config_file}'...")
            if override_configs:
                print(f"Applying CLI overrides: {override_configs}")

            concrete_accounts_list = config_manager.get_all_account_settings_for_broker(
                target_broker_kind_for_config_loading,
                overrides=override_configs
            )
            
            if not concrete_accounts_list:
                print(f"No accounts configured for broker kind '{target_broker_kind_for_config_loading}' in {config_file}. Importer will proceed with defaults if possible.")

            for acc_settings in concrete_accounts_list:
                if acc_settings.kind == "schwab":
                    all_schwab_account_settings_models.append(acc_settings.settings)
                elif acc_settings.kind == "ibkr":
                    all_ibkr_account_settings_models.append(acc_settings.settings)
                else:
                    print(f"Warning: Received unhandled account configuration kind '{acc_settings.kind}' for broker '{target_broker_kind_for_config_loading}'. Skipping.")
            
            if target_broker_kind_for_config_loading == "schwab" and not all_schwab_account_settings_models and concrete_accounts_list:
                raise ValueError(f"No valid Schwab account configurations found for broker 'schwab', though other configurations might exist.")
            if target_broker_kind_for_config_loading == "ibkr" and not all_ibkr_account_settings_models and concrete_accounts_list:
                print(f"Warning: No valid IBKR account configurations loaded for broker 'ibkr', though other configurations might exist.")

            if all_schwab_account_settings_models:
                print(f"Successfully loaded {len(all_schwab_account_settings_models)} Schwab account(s).")
            if all_ibkr_account_settings_models:
                print(f"Successfully loaded {len(all_ibkr_account_settings_models)} IBKR account(s).")

        except ValueError as e:
            print(f"Error loading configuration: {e}")
            raise typer.Exit(code=1)
    else:
        print("No specific broker targeted by --importer or --broker for detailed configuration loading. Proceeding with general setup.")

<<<<<<< HEAD
    portfolio: Optional[Portfolio] = None
=======

    # This variable is used later for Schwab Importer instantiation
    account_settings: Optional[ConcreteAccountSettings] = None # Retain for now, as Schwab Importer instantiation still uses it.
                                                              # This will be addressed in the next step.
                                                              # For this step, we focus on populating all_schwab_account_settings_models.
                                                              # If Schwab importer is used, the old account_settings will be effectively ignored
                                                              # as all_schwab_account_settings_models takes precedence in logic flow.

    statement: Optional[TaxStatement] = None # Now refers to TaxStatement
>>>>>>> 6d2496f4

    def dump_debug_model(current_phase_str: str, model: TaxStatement):
        if debug_dump_path and model:
            debug_dump_path.mkdir(parents=True, exist_ok=True)
            dump_file = debug_dump_path / f"portfolio_{current_phase_str}.xml"
            try:
                model.dump_debug_xml(str(dump_file))
                print(f"Debug model dumped to: {dump_file}")
            except Exception as e:
                print(f"Error dumping debug model to {dump_file}: {e}")

    if raw_import:
        # ... (raw_import logic remains the same) ...
        if Phase.IMPORT in run_phases:
            if phases_specified_by_user:
                 print("Warning: --phases includes 'import' but --raw-import is active. Loading directly from XML.")
            run_phases = [p for p in run_phases if p != Phase.IMPORT]

        print(f"Raw importing model from: {input_file}")
        try:
            if not input_file.is_file():
                raise typer.BadParameter(f"Raw import requires a file, but got a directory: {input_file}")
            statement = TaxStatement.from_xml_file(str(input_file))
            print("Raw import complete.")
            dump_debug_model("raw_import", statement)
        except Exception as e:
            print(f"Error during raw XML import from {input_file}: {e}")
            raise typer.Exit(code=1)

        if not phases_specified_by_user:
            run_phases = []

        if not any(p in run_phases for p in [Phase.VALIDATE, Phase.CALCULATE, Phase.VERIFY, Phase.RENDER]):
             print("No further phases selected after raw import. Exiting.")
             return
        
        if not parsed_period_from:
            parsed_period_from = statement.periodFrom
        if not parsed_period_to:
            parsed_period_to = statement.periodTo
        if not tax_year:
            tax_year = statement.taxPeriod


    current_phase = None
    try:
        if Phase.IMPORT in run_phases and not raw_import:
            current_phase = Phase.IMPORT
            print(f"Phase: {current_phase.value}")
<<<<<<< HEAD

=======
            # TODO: Implement importer logic based on input_file type
            # statement = run_import(input_file, ...)
            # For now, create an empty TaxStatement if not raw importing
>>>>>>> 6d2496f4
            if importer_type == ImporterType.SCHWAB:
                if not parsed_period_from or not parsed_period_to:
                    raise typer.BadParameter("--period-from and --period-to are required for the Schwab importer.")
                if not input_file.is_dir():
                    raise typer.BadParameter(f"Input for Schwab importer must be a directory, but got: {input_file}")
                if not all_schwab_account_settings_models:
                    print(f"Error: No valid Schwab account configurations loaded/found for broker 'schwab'. Check config.toml or provide --broker schwab if settings are under a different name.")
                    raise typer.Exit(code=1)
                print(f"Initializing SchwabImporter with {len(all_schwab_account_settings_models)} Schwab account configuration(s).")
                schwab_importer = SchwabImporter(
                    period_from=parsed_period_from,
                    period_to=parsed_period_to,
                    account_settings_list=all_schwab_account_settings_models,
                    strict_consistency=strict_consistency_flag
                )
<<<<<<< HEAD
                portfolio = schwab_importer.import_dir(str(input_file))
                print(f"Schwab import complete.")

            elif importer_type == ImporterType.IBKR:
                if not parsed_period_from or not parsed_period_to:
                    raise typer.BadParameter("--period-from and --period-to are required for the IBKR importer.")
=======
                statement = schwab_importer.import_dir(str(input_file))
                    
            elif importer_type == ImporterType.NONE and not raw_import:
>>>>>>> 6d2496f4
                if not input_file.is_file():
                    raise typer.BadParameter(f"Input for IBKR importer must be an XML file, but got: {input_file}")

                if not all_ibkr_account_settings_models:
                    print("No specific IBKR account settings found/loaded from config. Using empty list for importer settings.")

                print(f"Initializing IbkrImporter with {len(all_ibkr_account_settings_models)} IBKR account configuration(s) (if any).")
                ibkr_importer = IbkrImporter(
                    period_from=parsed_period_from,
                    period_to=parsed_period_to,
                    account_settings_list=all_ibkr_account_settings_models
                )
                portfolio = ibkr_importer.import_files([str(input_file)])
                print(f"IBKR import complete.")

            elif importer_type == ImporterType.NONE and not raw_import:
                print("No specific importer selected, creating an empty TaxStatement for further processing.")
<<<<<<< HEAD
                portfolio = Portfolio(minorVersion=1) # Use minorVersion 1
            else:
                print(f"Importer '{importer_type.value}' not implemented or raw_import active. Creating empty TaxStatement.")
                portfolio = Portfolio(minorVersion=1) # Use minorVersion 1

            dump_debug_model(current_phase.value, portfolio)
=======
                statement = TaxStatement(minorVersion=2) # type: ignore
            else:
                # This case implies an importer was specified but isn't handled yet,
                # or raw_import is true (which is handled before this block).
                # If more importers are added, they need to be handled here.
                print(f"Importer '{importer_type.value}' not yet implemented or not applicable. Creating empty TaxStatement.")
                statement = TaxStatement(minorVersion=2) # type: ignore

            print(f"Import successful (placeholder)." )
            dump_debug_model(current_phase.value, statement)
>>>>>>> 6d2496f4

        # ... (rest of the phases: VALIDATE, CALCULATE, VERIFY, RENDER remain the same) ...
        if Phase.VALIDATE in run_phases:
            current_phase = Phase.VALIDATE
            print(f"Phase: {current_phase.value}")
<<<<<<< HEAD
            if not portfolio:
                 raise ValueError("Portfolio model not loaded. Cannot run validate phase.")
            portfolio.validate_model()
=======
            if not statement:
                 raise ValueError("TaxStatement model not loaded. Cannot run validate phase.")
            # Call the model's validate method
            statement.validate_model()
>>>>>>> 6d2496f4
            print(f"Validation successful (placeholder check)." )
            dump_debug_model(current_phase.value, statement)

        if Phase.CALCULATE in run_phases:
            current_phase = Phase.CALCULATE
            print(f"Phase: {current_phase.value}")
            if not statement:
                 raise ValueError("TaxStatement model not loaded. Cannot run calculate phase.")
            
            if not parsed_period_from or not parsed_period_to:
                raise ValueError("Both --period-from and --period-to must be specified for the calculate phase.")
            
            effective_identifiers_csv_path: str
            if identifiers_csv_path_opt is None:
                cli_py_file_path = os.path.abspath(__file__)
                src_opensteuerauszug_dir = os.path.dirname(cli_py_file_path)
                src_dir = os.path.dirname(src_opensteuerauszug_dir)
                project_root_dir = os.path.dirname(src_dir)
                effective_identifiers_csv_path = os.path.join(project_root_dir, "data", "security_identifiers.csv")
                print(f"Using default security identifiers CSV path: {effective_identifiers_csv_path}")
            else:
                effective_identifiers_csv_path = identifiers_csv_path_opt
                print(f"Using user-provided security identifiers CSV path: {effective_identifiers_csv_path}")

            print(f"Attempting to load security identifiers from: {effective_identifiers_csv_path}")
            identifier_loader = SecurityIdentifierMapLoader(effective_identifiers_csv_path)
            security_identifier_map = identifier_loader.load_map()

            if security_identifier_map:
                print(f"Successfully loaded {len(security_identifier_map)} security identifiers.")
            else:
                print("Security identifier map not loaded or empty. Enrichment will be skipped.")
            
            print("Running CleanupCalculator...")
            cleanup_calculator = CleanupCalculator(
                period_from=parsed_period_from,
                period_to=parsed_period_to,
                identifier_map=security_identifier_map,
                enable_filtering=filter_to_period_flag,
                print_log=True,
                importer_name=importer_type.value
            )
<<<<<<< HEAD
            portfolio = cleanup_calculator.calculate(portfolio)
            print(f"CleanupCalculator finished. Summary: Modified fields count: {len(cleanup_calculator.modified_fields)}")
            dump_debug_model(current_phase.value + "_after_cleanup", portfolio)
=======
            statement = cleanup_calculator.calculate(statement)
            # Logs are printed by the calculator itself if print_log=True
            print(f"CleanupCalculator finished. Summary: Modified fields count: {len(cleanup_calculator.modified_fields)}")
            dump_debug_model(current_phase.value + "_after_cleanup", statement) # Optional intermediate dump
>>>>>>> 6d2496f4

            exchange_rate_provider: ExchangeRateProvider
            print(f"Using KurslisteExchangeRateProvider with directory: {kursliste_dir}")
            try:
                if not kursliste_dir.exists():
                    print(f"Warning: Kursliste directory {kursliste_dir} does not exist")
                kursliste_manager = KurslisteManager()
                kursliste_manager.load_directory(kursliste_dir)
                exchange_rate_provider = KurslisteExchangeRateProvider(kursliste_manager)
            except Exception as e:
                raise ValueError(f"Failed to initialize KurslisteExchangeRateProvider with directory {kursliste_dir}: {e}")
            
            tax_value_calculator: Optional[MinimalTaxValueCalculator] = None
            calculator_name = ""

            if tax_calculation_level == TaxCalculationLevel.MINIMAL:
                print("Running MinimalTaxValueCalculator...")
                calculator_name = "MinimalTaxValueCalculator"
                tax_value_calculator = MinimalTaxValueCalculator(mode=CalculationMode.OVERWRITE, exchange_rate_provider=exchange_rate_provider)
            elif tax_calculation_level == TaxCalculationLevel.KURSLISTE:
                print("Running KurslisteTaxValueCalculator...")
                calculator_name = "KurslisteTaxValueCalculator"
                tax_value_calculator = KurslisteTaxValueCalculator(mode=CalculationMode.OVERWRITE, exchange_rate_provider=exchange_rate_provider)
            elif tax_calculation_level == TaxCalculationLevel.FILL_IN:
                print("Running FillInTaxValueCalculator...")
                calculator_name = "FillInTaxValueCalculator"
                tax_value_calculator = FillInTaxValueCalculator(mode=CalculationMode.OVERWRITE, exchange_rate_provider=exchange_rate_provider)
            
            if tax_value_calculator and calculator_name:
                statement = tax_value_calculator.calculate(statement)
                print(f"{calculator_name} finished. Modified fields: {len(tax_value_calculator.modified_fields) if tax_value_calculator.modified_fields else '0'}, Errors: {len(tax_value_calculator.errors)}")
                dump_debug_model(current_phase.value + f"_after_{calculator_name.lower()}", statement)
            elif tax_calculation_level != TaxCalculationLevel.NONE:
                print(f"Warning: Tax calculation level '{tax_calculation_level.value}' was specified but no corresponding calculator was run.")
            else:
                print(f"Tax calculation level set to '{tax_calculation_level.value}', skipping detailed tax value calculation step.")

<<<<<<< HEAD
            if not portfolio:
                raise ValueError("Portfolio became None after cleanup phase. This should not happen.")
            calculator = TotalCalculator(mode=CalculationMode.OVERWRITE)
            portfolio = calculator.calculate(portfolio)
=======
            # --- 3. Run TotalCalculator (or other main calculators) ---
            # Ensure statement is not None after cleanup, though cleanup should always return it
            if not statement:
                raise ValueError("TaxStatement became None after cleanup phase. This should not happen.")
            calculator = TotalCalculator(mode=CalculationMode.OVERWRITE)
            
            # Apply calculations
            statement = calculator.calculate(statement)
>>>>>>> 6d2496f4
            print(f"TotalCalculator finished. Modified fields: {len(calculator.modified_fields) if calculator.modified_fields else '0'}")
            dump_debug_model(current_phase.value, statement)

        if Phase.VERIFY in run_phases:
            current_phase = Phase.VERIFY
            print(f"Phase: {current_phase.value}")
            if not statement:
                 raise ValueError("TaxStatement model not loaded. Cannot run calculate phase.")
            
            print(f"Verifying with tax calculation level: {tax_calculation_level.value}...")
            exchange_rate_provider_verify: ExchangeRateProvider
            print(f"Using KurslisteExchangeRateProvider with directory: {kursliste_dir} for verification")
            try:
                if not kursliste_dir.exists():
                    print(f"Warning: Kursliste directory {kursliste_dir} does not exist for verification.")
                    kursliste_dir.mkdir(parents=True, exist_ok=True)
                kursliste_manager_verify = KurslisteManager()
                kursliste_manager_verify.load_directory(kursliste_dir)
                exchange_rate_provider_verify = KurslisteExchangeRateProvider(kursliste_manager_verify)
            except Exception as e:
                raise ValueError(f"Failed to initialize KurslisteExchangeRateProvider for verification with directory {kursliste_dir}: {e}")
            
            tax_value_verifier: Optional[MinimalTaxValueCalculator] = None
            verifier_name = ""

            if tax_calculation_level == TaxCalculationLevel.MINIMAL:
                verifier_name = "MinimalTaxValueCalculator"
                tax_value_verifier = MinimalTaxValueCalculator(mode=CalculationMode.VERIFY, exchange_rate_provider=exchange_rate_provider_verify)
            elif tax_calculation_level == TaxCalculationLevel.KURSLISTE:
                verifier_name = "KurslisteTaxValueCalculator"
                tax_value_verifier = KurslisteTaxValueCalculator(mode=CalculationMode.VERIFY, exchange_rate_provider=exchange_rate_provider_verify)
            elif tax_calculation_level == TaxCalculationLevel.FILL_IN:
                verifier_name = "FillInTaxValueCalculator"
                tax_value_verifier = FillInTaxValueCalculator(mode=CalculationMode.VERIFY, exchange_rate_provider=exchange_rate_provider_verify)

            if tax_value_verifier and verifier_name:
                print(f"Running {verifier_name} (Verify Mode)...")
<<<<<<< HEAD
                tax_value_verifier.calculate(portfolio)
=======
                tax_value_verifier.calculate(statement) # Does not modify statement in verify mode
>>>>>>> 6d2496f4
                if tax_value_verifier.errors:
                    print(f"{verifier_name} (Verify Mode) encountered {len(tax_value_verifier.errors)} errors:")
                    for error in tax_value_verifier.errors:
                        print(f"  Error: {error}")
                else:
                    print(f"{verifier_name} (Verify Mode) found no errors.")
            elif tax_calculation_level != TaxCalculationLevel.NONE:
                print(f"Warning: Tax calculation level '{tax_calculation_level.value}' was specified but no corresponding verifier was run.")
            else:
                print(f"Tax calculation level set to '{tax_calculation_level.value}', skipping detailed tax value verification step.")

            calculator = TotalCalculator(mode=CalculationMode.VERIFY)
            calculator.calculate(statement)
            
            if calculator.errors:
                print(f"Encountered {len(calculator.errors)} fields during calculation")
                for error in calculator.errors:
                    print(f"Error: {error}")
            else:
                print("No errors calculation")
            
<<<<<<< HEAD
            calulator = TotalCalculator(mode=CalculationMode.FILL) # Renamed variable to avoid conflict
            portfolio = calulator.calculate(portfolio) # Use renamed variable
=======
            # Fill in missing fields to make rendering possible
            calulator = TotalCalculator(mode=CalculationMode.FILL)
            statement = calculator.calculate(statement)
>>>>>>> 6d2496f4
            print(f"Calculation successful.")
            dump_debug_model(current_phase.value, statement)

        if Phase.RENDER in run_phases:
            current_phase = Phase.RENDER
            print(f"Phase: {current_phase.value}")
            if not statement:
                 raise ValueError("TaxStatement model not loaded. Cannot run render phase.")
            if not output_file:
                 raise ValueError("Output file path must be specified for the render phase.")
            
            if org_nr is not None:
                if not isinstance(org_nr, str) or not org_nr.isdigit() or len(org_nr) != 5:
                    raise ValueError(f"Invalid --org-nr '{org_nr}': Must be a 5-digit string.")
            
<<<<<<< HEAD
            rendered_path = render_tax_statement(portfolio, output_file, override_org_nr=org_nr)
=======
            # Use the render_tax_statement function to generate the PDF
            rendered_path = render_tax_statement(statement, output_file, override_org_nr=org_nr)
>>>>>>> 6d2496f4
            print(f"Rendering successful to {rendered_path}")

        print("Processing finished successfully.")

    except Exception as e:
        print(f"Error during phase {current_phase.value if current_phase else 'startup'}: {e}")
        print("Stack trace:")
        import traceback
        traceback.print_exc(limit=3)
        if statement and debug_dump_path:
            error_phase_str = f"{current_phase.value}_error" if current_phase else "startup_error"
            try:
                dump_debug_model(error_phase_str, statement)
            except Exception as dump_e:
                print(f"Failed to dump debug model after error: {dump_e}")
        raise typer.Exit(code=1)

if __name__ == "__main__":
    app()<|MERGE_RESOLUTION|>--- conflicted
+++ resolved
@@ -19,22 +19,12 @@
 from .calculate.minimal_tax_value import MinimalTaxValueCalculator
 from .calculate.kursliste_tax_value_calculator import KurslisteTaxValueCalculator
 from .calculate.fill_in_tax_value_calculator import FillInTaxValueCalculator
-<<<<<<< HEAD
 from .importers.schwab.schwab_importer import SchwabImporter
 from .importers.ibkr.ibkr_importer import IbkrImporter # Added IbkrImporter
 from .core.exchange_rate_provider import ExchangeRateProvider
 from .core.kursliste_manager import KurslisteManager
 from .core.kursliste_exchange_rate_provider import KurslisteExchangeRateProvider
 from .config import ConfigManager, ConcreteAccountSettings
-
-Portfolio = TaxStatement
-=======
-from .importers.schwab.schwab_importer import SchwabImporter # Added import
-from .core.exchange_rate_provider import ExchangeRateProvider # Exchange rate provider base class
-from .core.kursliste_manager import KurslisteManager # Added import
-from .core.kursliste_exchange_rate_provider import KurslisteExchangeRateProvider # Added import
-from .config import ConfigManager, ConcreteAccountSettings # Add this
->>>>>>> 6d2496f4
 
 app = typer.Typer()
 
@@ -196,9 +186,6 @@
     else:
         print("No specific broker targeted by --importer or --broker for detailed configuration loading. Proceeding with general setup.")
 
-<<<<<<< HEAD
-    portfolio: Optional[Portfolio] = None
-=======
 
     # This variable is used later for Schwab Importer instantiation
     account_settings: Optional[ConcreteAccountSettings] = None # Retain for now, as Schwab Importer instantiation still uses it.
@@ -208,7 +195,6 @@
                                                               # as all_schwab_account_settings_models takes precedence in logic flow.
 
     statement: Optional[TaxStatement] = None # Now refers to TaxStatement
->>>>>>> 6d2496f4
 
     def dump_debug_model(current_phase_str: str, model: TaxStatement):
         if debug_dump_path and model:
@@ -258,13 +244,6 @@
         if Phase.IMPORT in run_phases and not raw_import:
             current_phase = Phase.IMPORT
             print(f"Phase: {current_phase.value}")
-<<<<<<< HEAD
-
-=======
-            # TODO: Implement importer logic based on input_file type
-            # statement = run_import(input_file, ...)
-            # For now, create an empty TaxStatement if not raw importing
->>>>>>> 6d2496f4
             if importer_type == ImporterType.SCHWAB:
                 if not parsed_period_from or not parsed_period_to:
                     raise typer.BadParameter("--period-from and --period-to are required for the Schwab importer.")
@@ -280,18 +259,12 @@
                     account_settings_list=all_schwab_account_settings_models,
                     strict_consistency=strict_consistency_flag
                 )
-<<<<<<< HEAD
-                portfolio = schwab_importer.import_dir(str(input_file))
+                statemeent = schwab_importer.import_dir(str(input_file))
                 print(f"Schwab import complete.")
 
             elif importer_type == ImporterType.IBKR:
                 if not parsed_period_from or not parsed_period_to:
                     raise typer.BadParameter("--period-from and --period-to are required for the IBKR importer.")
-=======
-                statement = schwab_importer.import_dir(str(input_file))
-                    
-            elif importer_type == ImporterType.NONE and not raw_import:
->>>>>>> 6d2496f4
                 if not input_file.is_file():
                     raise typer.BadParameter(f"Input for IBKR importer must be an XML file, but got: {input_file}")
 
@@ -304,19 +277,11 @@
                     period_to=parsed_period_to,
                     account_settings_list=all_ibkr_account_settings_models
                 )
-                portfolio = ibkr_importer.import_files([str(input_file)])
+                statement = ibkr_importer.import_files([str(input_file)])
                 print(f"IBKR import complete.")
 
             elif importer_type == ImporterType.NONE and not raw_import:
                 print("No specific importer selected, creating an empty TaxStatement for further processing.")
-<<<<<<< HEAD
-                portfolio = Portfolio(minorVersion=1) # Use minorVersion 1
-            else:
-                print(f"Importer '{importer_type.value}' not implemented or raw_import active. Creating empty TaxStatement.")
-                portfolio = Portfolio(minorVersion=1) # Use minorVersion 1
-
-            dump_debug_model(current_phase.value, portfolio)
-=======
                 statement = TaxStatement(minorVersion=2) # type: ignore
             else:
                 # This case implies an importer was specified but isn't handled yet,
@@ -327,22 +292,15 @@
 
             print(f"Import successful (placeholder)." )
             dump_debug_model(current_phase.value, statement)
->>>>>>> 6d2496f4
 
         # ... (rest of the phases: VALIDATE, CALCULATE, VERIFY, RENDER remain the same) ...
         if Phase.VALIDATE in run_phases:
             current_phase = Phase.VALIDATE
             print(f"Phase: {current_phase.value}")
-<<<<<<< HEAD
-            if not portfolio:
-                 raise ValueError("Portfolio model not loaded. Cannot run validate phase.")
-            portfolio.validate_model()
-=======
             if not statement:
                  raise ValueError("TaxStatement model not loaded. Cannot run validate phase.")
             # Call the model's validate method
             statement.validate_model()
->>>>>>> 6d2496f4
             print(f"Validation successful (placeholder check)." )
             dump_debug_model(current_phase.value, statement)
 
@@ -385,16 +343,10 @@
                 print_log=True,
                 importer_name=importer_type.value
             )
-<<<<<<< HEAD
-            portfolio = cleanup_calculator.calculate(portfolio)
-            print(f"CleanupCalculator finished. Summary: Modified fields count: {len(cleanup_calculator.modified_fields)}")
-            dump_debug_model(current_phase.value + "_after_cleanup", portfolio)
-=======
             statement = cleanup_calculator.calculate(statement)
             # Logs are printed by the calculator itself if print_log=True
             print(f"CleanupCalculator finished. Summary: Modified fields count: {len(cleanup_calculator.modified_fields)}")
             dump_debug_model(current_phase.value + "_after_cleanup", statement) # Optional intermediate dump
->>>>>>> 6d2496f4
 
             exchange_rate_provider: ExchangeRateProvider
             print(f"Using KurslisteExchangeRateProvider with directory: {kursliste_dir}")
@@ -432,12 +384,6 @@
             else:
                 print(f"Tax calculation level set to '{tax_calculation_level.value}', skipping detailed tax value calculation step.")
 
-<<<<<<< HEAD
-            if not portfolio:
-                raise ValueError("Portfolio became None after cleanup phase. This should not happen.")
-            calculator = TotalCalculator(mode=CalculationMode.OVERWRITE)
-            portfolio = calculator.calculate(portfolio)
-=======
             # --- 3. Run TotalCalculator (or other main calculators) ---
             # Ensure statement is not None after cleanup, though cleanup should always return it
             if not statement:
@@ -446,7 +392,6 @@
             
             # Apply calculations
             statement = calculator.calculate(statement)
->>>>>>> 6d2496f4
             print(f"TotalCalculator finished. Modified fields: {len(calculator.modified_fields) if calculator.modified_fields else '0'}")
             dump_debug_model(current_phase.value, statement)
 
@@ -484,11 +429,7 @@
 
             if tax_value_verifier and verifier_name:
                 print(f"Running {verifier_name} (Verify Mode)...")
-<<<<<<< HEAD
-                tax_value_verifier.calculate(portfolio)
-=======
                 tax_value_verifier.calculate(statement) # Does not modify statement in verify mode
->>>>>>> 6d2496f4
                 if tax_value_verifier.errors:
                     print(f"{verifier_name} (Verify Mode) encountered {len(tax_value_verifier.errors)} errors:")
                     for error in tax_value_verifier.errors:
@@ -510,14 +451,9 @@
             else:
                 print("No errors calculation")
             
-<<<<<<< HEAD
-            calulator = TotalCalculator(mode=CalculationMode.FILL) # Renamed variable to avoid conflict
-            portfolio = calulator.calculate(portfolio) # Use renamed variable
-=======
             # Fill in missing fields to make rendering possible
             calulator = TotalCalculator(mode=CalculationMode.FILL)
             statement = calculator.calculate(statement)
->>>>>>> 6d2496f4
             print(f"Calculation successful.")
             dump_debug_model(current_phase.value, statement)
 
@@ -533,12 +469,8 @@
                 if not isinstance(org_nr, str) or not org_nr.isdigit() or len(org_nr) != 5:
                     raise ValueError(f"Invalid --org-nr '{org_nr}': Must be a 5-digit string.")
             
-<<<<<<< HEAD
-            rendered_path = render_tax_statement(portfolio, output_file, override_org_nr=org_nr)
-=======
             # Use the render_tax_statement function to generate the PDF
             rendered_path = render_tax_statement(statement, output_file, override_org_nr=org_nr)
->>>>>>> 6d2496f4
             print(f"Rendering successful to {rendered_path}")
 
         print("Processing finished successfully.")
