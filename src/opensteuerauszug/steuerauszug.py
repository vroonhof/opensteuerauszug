import typer
from enum import Enum
from pathlib import Path
from typing import List, Optional
from datetime import date, datetime

from opensteuerauszug.config.models import SchwabAccountSettings # Modified to include datetime

# Use the generated eCH-0196 model
from .model.ech0196 import TaxStatement
# Import the rendering functionality
from .render.render import render_tax_statement
# Import calculation framework
from .calculate.base import CalculationMode
from .calculate.total import TotalCalculator
from .calculate.cleanup import CleanupCalculator # Added import
from .calculate.minimal_tax_value import MinimalTaxValueCalculator
from .calculate.kursliste_tax_value_calculator import KurslisteTaxValueCalculator
from .calculate.fill_in_tax_value_calculator import FillInTaxValueCalculator
from .importers.schwab.schwab_importer import SchwabImporter # Added import
<<<<<<< HEAD
from .core.exchange_rate_provider import DummyExchangeRateProvider, ExchangeRateProvider # Corrected import
from .config import ConfigManager, ConcreteAccountSettings # Add this
=======
from .core.exchange_rate_provider import ExchangeRateProvider # Exchange rate provider base class
from .core.kursliste_manager import KurslisteManager # Added import
from .core.kursliste_exchange_rate_provider import KurslisteExchangeRateProvider # Added import
>>>>>>> 46d613a4

# Keep Portfolio for now, maybe it becomes an alias or wrapper for TaxStatement?
# Or perhaps TaxStatement becomes the internal representation?
# For now, assume TaxStatement IS the model passed around.
# from .model.portfolio import Portfolio
Portfolio = TaxStatement # Use TaxStatement as the main model type

app = typer.Typer()

class Phase(str, Enum):
    IMPORT = "import"
    VALIDATE = "validate"
    VERIFY = "verify"
    CALCULATE = "calculate"
    RENDER = "render"

class ImporterType(str, Enum):
    SCHWAB = "schwab"
    # Add other importer types here in the future
    NONE = "none" # For raw import or if no specific importer is needed yet

class TaxCalculationLevel(str, Enum):
    NONE = "None"
    MINIMAL = "Minimal"
    KURSLISTE = "Kursliste"
    FILL_IN = "Fill-In"

default_phases = [Phase.IMPORT, Phase.VALIDATE, Phase.CALCULATE, Phase.RENDER]

@app.command()
def main(
    input_file: Path = typer.Argument(..., exists=True, file_okay=True, dir_okay=True, readable=True, help="Input file (specific format depends on importer, or XML for raw) or directory (for Schwab importer)."),
    output_file: Path = typer.Option(None, "--output", "-o", help="Output PDF file path."),
    run_phases_input: List[Phase] = typer.Option(None, "--phases", "-p", help="Phases to run (default: all). Specify multiple times or comma-separated."),
    debug_dump_path: Optional[Path] = typer.Option(None, "--debug-dump", help="Directory to dump intermediate model state after each phase (as XML)."),
    raw_import: bool = typer.Option(False, "--raw-import", help="Import directly from XML model dump instead of using an importer."),
    importer_type: ImporterType = typer.Option(ImporterType.NONE, "--importer", help="Specify the importer to use."),
    period_from_str: Optional[str] = typer.Option(None, "--period-from", help="Start date of the tax period (YYYY-MM-DD), required for some importers like Schwab."),
    period_to_str: Optional[str] = typer.Option(None, "--period-to", help="End date of the tax period (YYYY-MM-DD), required for some importers like Schwab."),
    tax_year: Optional[int] = typer.Option(None, "--tax-year", help="Specify the tax year (e.g., 2023). If provided, period-from and period-to will default to the start/end of this year unless explicitly set. If period-from/to are set, they must fall within this tax year."),
    strict_consistency_flag: bool = typer.Option(True, "--strict-consistency/--no-strict-consistency", help="Enable/disable strict consistency checks in importers (e.g., Schwab). Defaults to strict."),
    filter_to_period_flag: bool = typer.Option(True, "--filter-to-period/--no-filter-to-period", help="Filter transactions and stock events to the tax period (with closing balances). Defaults to enabled."),
    tax_calculation_level: TaxCalculationLevel = typer.Option(TaxCalculationLevel.FILL_IN, "--tax-calculation-level", help="Specify the level of detail for tax value calculations."),
<<<<<<< HEAD
    config_file: Path = typer.Option("config.toml", "--config", "-c", help="Path to the configuration TOML file."),
    broker_name: Optional[str] = typer.Option(None, "--broker", help="Broker name (e.g., 'schwab') from config.toml to use for this run."),
    # account_alias: Optional[str] = typer.Option(None, "--account", help="Account alias (e.g., 'default_schwab_account') from config.toml under the specified broker."), # Removed
    override_configs: List[str] = typer.Option(None, "--set", help="Override configuration settings using path.to.key=value format. Can be used multiple times."),
=======
    kursliste_dir: Path = typer.Option(Path("data/kursliste"), "--kursliste-dir", help="Directory containing Kursliste XML files for exchange rate information. Defaults to 'data/kursliste'."),
>>>>>>> 46d613a4
    # Add importer-specific options here later
    # Add calculation-specific options here later
    # Add render-specific options here later
    org_nr: Optional[str] = typer.Option(None, "--org-nr", help="Override the organization number used in barcodes (5-digit number)"),
):
    """Processes financial data to generate a Swiss tax statement (Steuerauszug)."""
    # Determine effective phases
    phases_specified_by_user = run_phases_input is not None
    run_phases = run_phases_input if phases_specified_by_user else default_phases[:]

    print(f"Starting OpenSteuerauszug processing...")
    print(f"Input file: {input_file}")
    print(f"Output file: {output_file}")
    print(f"Phases to run: {[p.value for p in run_phases]}")
    print(f"Raw import: {raw_import}")
    print(f"Debug dump path: {debug_dump_path}")
    print(f"Importer type: {importer_type.value}")
    print(f"Filter to period: {filter_to_period_flag}")
    print(f"Tax calculation level: {tax_calculation_level.value}")
    print(f"Kursliste directory: {kursliste_dir}")

    # Parse date strings and determine effective period_from and period_to
    parsed_period_from: Optional[date] = None
    parsed_period_to: Optional[date] = None

    temp_period_from: Optional[date] = None
    if period_from_str:
        try:
            temp_period_from = datetime.strptime(period_from_str, "%Y-%m-%d").date()
        except ValueError:
            raise typer.BadParameter(f"Invalid date format for --period-from: '{period_from_str}'. Expected YYYY-MM-DD.")

    temp_period_to: Optional[date] = None
    if period_to_str:
        try:
            temp_period_to = datetime.strptime(period_to_str, "%Y-%m-%d").date()
        except ValueError:
            raise typer.BadParameter(f"Invalid date format for --period-to: '{period_to_str}'. Expected YYYY-MM-DD.")

    if tax_year:
        print(f"Tax year specified: {tax_year}")
        year_start_date = date(tax_year, 1, 1)
        year_end_date = date(tax_year, 12, 31)

        if temp_period_from:
            if temp_period_from.year != tax_year:
                raise typer.BadParameter(f"--period-from date '{temp_period_from}' is not within the specified --tax-year '{tax_year}'.")
            parsed_period_from = temp_period_from
            print(f"Using explicit --period-from: {parsed_period_from}")
        else:
            parsed_period_from = year_start_date
            print(f"Defaulting --period-from to start of tax year: {parsed_period_from}")

        if temp_period_to:
            if temp_period_to.year != tax_year:
                raise typer.BadParameter(f"--period-to date '{temp_period_to}' is not within the specified --tax-year '{tax_year}'.")
            parsed_period_to = temp_period_to
            print(f"Using explicit --period-to: {parsed_period_to}")
        else:
            parsed_period_to = year_end_date
            print(f"Defaulting --period-to to end of tax year: {parsed_period_to}")
    else:
        # No tax_year provided, use explicit dates if available
        parsed_period_from = temp_period_from
        parsed_period_to = temp_period_to
        if parsed_period_from:
            print(f"Using explicit --period-from: {parsed_period_from}")
        if parsed_period_to:
            print(f"Using explicit --period-to: {parsed_period_to}")

    # Validate that period_from is not after period_to
    if parsed_period_from and parsed_period_to and parsed_period_from > parsed_period_to:
        raise typer.BadParameter(f"--period-from '{parsed_period_from}' cannot be after --period-to '{parsed_period_to}'.")

    if parsed_period_from and parsed_period_to:
        print(f"Tax period: {parsed_period_from} to {parsed_period_to}")
    elif parsed_period_from:
        print(f"Tax period from: {parsed_period_from}")
    elif parsed_period_to:
        print(f"Tax period to: {parsed_period_to}")

    # --- Configuration Loading ---
    # account_settings: Optional[ConcreteAccountSettings] = None # This was for a single account
    all_schwab_account_settings_models: List[SchwabAccountSettings] = [] # New list for Schwab
    config_manager = ConfigManager(config_file_path=str(config_file))

    if importer_type == ImporterType.SCHWAB:
        effective_broker_name_for_schwab = "schwab"
        if broker_name and broker_name.lower() != "schwab":
            raise typer.BadParameter(
                f"For --importer schwab, if --broker is specified, it must be 'schwab'. Got '{broker_name}'."
            )
        elif not broker_name:
            print("No --broker specified for Schwab importer, defaulting to 'schwab'.")
            # broker_name variable itself can remain None or be set to "schwab" if needed by other logic
        
        try:
            print(f"Loading all account configurations for broker '{effective_broker_name_for_schwab}' from '{config_file}'...")
            if override_configs:
                print(f"Applying CLI overrides: {override_configs}")
            concrete_accounts_list = config_manager.get_all_account_settings_for_broker(
                effective_broker_name_for_schwab,
                overrides=override_configs # Pass the list here
            )
            
            if not concrete_accounts_list:
                raise ValueError(f"No accounts configured for broker '{effective_broker_name_for_schwab}' in {config_file}.")

            for acc_settings in concrete_accounts_list:
                if acc_settings.kind == "schwab":
                    all_schwab_account_settings_models.append(acc_settings.settings) 
                else:
                    print(f"Warning: Received non-Schwab account configuration for broker '{effective_broker_name_for_schwab}': kind '{acc_settings.kind}'. Skipping.")
            
            if not all_schwab_account_settings_models:
                raise ValueError(f"No valid Schwab account configurations found for broker '{effective_broker_name_for_schwab}'.")

            print(f"Successfully loaded {len(all_schwab_account_settings_models)} Schwab account(s).")
            # Example: print details of the first loaded account
            if all_schwab_account_settings_models:
                 print(f"  First account Canton: {all_schwab_account_settings_models[0].canton}, "
                       f"Full Name: {all_schwab_account_settings_models[0].full_name}, "
                       f"Account No: {all_schwab_account_settings_models[0].account_number}")

        except ValueError as e:
            print(f"Error loading configuration: {e}")
            raise typer.Exit(code=1)
            
    elif broker_name: 
        print(f"Info: --broker '{broker_name}' specified for a non-Schwab importer. "
              "Currently, only Schwab importer uses detailed account configurations. "
              "This broker's configuration is noted but not yet deeply integrated for other importers.")
        # If you still wanted to load a single account for a non-Schwab broker (assuming --account was present):
        # account_settings = config_manager.get_account_settings(broker_name, account_alias) # account_alias is removed
        # print(f"Successfully loaded configuration for {broker_name}/{account_alias}.") # account_alias is removed
    else:
        print("No --broker specified. Proceeding without specific broker/account configuration for non-Schwab importers.")


    # This variable is used later for Schwab Importer instantiation
    account_settings: Optional[ConcreteAccountSettings] = None # Retain for now, as Schwab Importer instantiation still uses it.
                                                              # This will be addressed in the next step.
                                                              # For this step, we focus on populating all_schwab_account_settings_models.
                                                              # If Schwab importer is used, the old account_settings will be effectively ignored
                                                              # as all_schwab_account_settings_models takes precedence in logic flow.

    portfolio: Optional[Portfolio] = None # Now refers to TaxStatement

    def dump_debug_model(current_phase_str: str, model: Portfolio):
        if debug_dump_path and model:
            debug_dump_path.mkdir(parents=True, exist_ok=True)
            dump_file = debug_dump_path / f"portfolio_{current_phase_str}.xml"
            try:
                # Use the model's XML dump method
                model.dump_debug_xml(str(dump_file))
                print(f"Debug model dumped to: {dump_file}")
            except Exception as e:
                print(f"Error dumping debug model to {dump_file}: {e}")
        # Removed old JSON dump logic

    # --- Raw Import Phase (Special Case) ---
    if raw_import:
        if Phase.IMPORT in run_phases:
            if phases_specified_by_user:
                 print("Warning: --phases includes 'import' but --raw-import is active. Loading directly from XML.")
            run_phases = [p for p in run_phases if p != Phase.IMPORT]

        print(f"Raw importing model from: {input_file}")
        try:
            # Use the model's XML load method
            if not input_file.is_file():
                raise typer.BadParameter(f"Raw import requires a file, but got a directory: {input_file}")
            portfolio = Portfolio.from_xml_file(str(input_file))
            print("Raw import complete.")
            dump_debug_model("raw_import", portfolio)
        except Exception as e:
            print(f"Error during raw XML import from {input_file}: {e}")
            raise typer.Exit(code=1)

        if not phases_specified_by_user:
            run_phases = []

        if not any(p in run_phases for p in [Phase.VALIDATE, Phase.CALCULATE, Phase.RENDER]):
             print("No further phases selected after raw import. Exiting.")
             return

    # --- Standard Phase Execution ---
    current_phase = None
    try:
        if Phase.IMPORT in run_phases and not raw_import:
            current_phase = Phase.IMPORT
            print(f"Phase: {current_phase.value}")
            # TODO: Implement importer logic based on input_file type
            # portfolio = run_import(input_file, ...)
            # For now, create an empty TaxStatement if not raw importing
            if importer_type == ImporterType.SCHWAB:
                if not parsed_period_from or not parsed_period_to:
                    raise typer.BadParameter("--period-from and --period-to are required for the Schwab importer and must be valid dates.")
                if not input_file.is_dir():
                    raise typer.BadParameter(f"Input for Schwab importer must be a directory, but got: {input_file}")
                
                # The instantiation of SchwabImporter will be updated in the NEXT subtask
                # to use all_schwab_account_settings_models.
                # For now, the existing instantiation logic remains, but it will effectively
                # use the first account if any, or fail if the old logic (based on single account_settings)
                # is strictly incompatible with all_schwab_account_settings_models being populated.
                # This is an intermediate step.
                
                # Temporary: to avoid crashing, let's ensure account_settings (singular)
                
                if not all_schwab_account_settings_models: # This check should already be there from previous step
                    # This error is technically redundant if the loading logic above handles it, but kept for safety.
                    print(f"Error: No valid Schwab account configurations found for broker 'schwab'. Cannot initialize SchwabImporter.")
                    raise typer.Exit(code=1)
                
                print(f"Initializing SchwabImporter with {len(all_schwab_account_settings_models)} Schwab account configuration(s).")
                # If you want to list all account numbers:
                # for i, settings in enumerate(all_schwab_account_settings_models):
                #     print(f"  Account {i+1}: {settings.account_number}")

                print(f"Using Schwab importer for directory: {input_file}")
                schwab_importer = SchwabImporter(
                    period_from=parsed_period_from,
                    period_to=parsed_period_to,
                    account_settings_list=all_schwab_account_settings_models, # MODIFIED: Pass the entire list
                    strict_consistency=strict_consistency_flag
                )
                portfolio = schwab_importer.import_dir(str(input_file))
                    
            elif importer_type == ImporterType.NONE and not raw_import:
                if not input_file.is_file():
                    # This branch currently doesn't use input_file, but help text implies it would be a file.
                    # If future development uses input_file here, this check is important.
                    # If it truly isn't used, this check could be removed or made more lenient.
                    print(f"Warning: No specific importer selected, and input '{input_file}' is a directory. Proceeding by creating an empty TaxStatement. If this input was intended for use, please specify an importer or ensure it is a file.")
                 # Default behavior if no specific importer is chosen and not raw_import
                print("No specific importer selected, creating an empty TaxStatement for further processing.")
                portfolio = Portfolio(minorVersion=2) # type: ignore
            else:
                # This case implies an importer was specified but isn't handled yet,
                # or raw_import is true (which is handled before this block).
                # If more importers are added, they need to be handled here.
                print(f"Importer '{importer_type.value}' not yet implemented or not applicable. Creating empty TaxStatement.")
                portfolio = Portfolio(minorVersion=2) # type: ignore

            print(f"Import successful (placeholder)." )
            dump_debug_model(current_phase.value, portfolio)

        if Phase.VALIDATE in run_phases:
            current_phase = Phase.VALIDATE
            print(f"Phase: {current_phase.value}")
            if not portfolio:
                 raise ValueError("Portfolio model not loaded. Cannot run validate phase.")
            # Call the model's validate method
            portfolio.validate_model()
            print(f"Validation successful (placeholder check)." )
            dump_debug_model(current_phase.value, portfolio)

        if Phase.CALCULATE in run_phases:
            current_phase = Phase.CALCULATE
            print(f"Phase: {current_phase.value}")
            if not portfolio:
                 raise ValueError("Portfolio model not loaded. Cannot run calculate phase.")
            
            # --- 1. Run CleanupCalculator ---
            print("Running CleanupCalculator...")
            cleanup_calculator = CleanupCalculator(
                period_from=parsed_period_from,
                period_to=parsed_period_to,
                enable_filtering=filter_to_period_flag,
                print_log=True # Calculator will print its own logs
            )
            portfolio = cleanup_calculator.calculate(portfolio)
            # Logs are printed by the calculator itself if print_log=True
            print(f"CleanupCalculator finished. Summary: Modified fields count: {len(cleanup_calculator.modified_fields)}")
            dump_debug_model(current_phase.value + "_after_cleanup", portfolio) # Optional intermediate dump

            # --- 2. Run Tax Value Calculator based on level ---
            # Initialize the exchange rate provider (used by Minimal, Kursliste, FillIn)
            exchange_rate_provider: ExchangeRateProvider
            
            # Always use KurslisteExchangeRateProvider with the specified directory
            print(f"Using KurslisteExchangeRateProvider with directory: {kursliste_dir}")
            try:
                # Ensure the directory exists
                if not kursliste_dir.exists():
                    print(f"Warning: Kursliste directory {kursliste_dir} does not exist")
                    
                kursliste_manager = KurslisteManager()
                kursliste_manager.load_directory(kursliste_dir)
                exchange_rate_provider = KurslisteExchangeRateProvider(kursliste_manager)
            except Exception as e:
                raise ValueError(f"Failed to initialize KurslisteExchangeRateProvider with directory {kursliste_dir}: {e}")
            
            tax_value_calculator: Optional[MinimalTaxValueCalculator] = None
            calculator_name = ""

            if tax_calculation_level == TaxCalculationLevel.MINIMAL:
                print("Running MinimalTaxValueCalculator...")
                calculator_name = "MinimalTaxValueCalculator"
                tax_value_calculator = MinimalTaxValueCalculator(
                    mode=CalculationMode.OVERWRITE,
                    exchange_rate_provider=exchange_rate_provider
                )
            elif tax_calculation_level == TaxCalculationLevel.KURSLISTE:
                print("Running KurslisteTaxValueCalculator...")
                calculator_name = "KurslisteTaxValueCalculator"
                tax_value_calculator = KurslisteTaxValueCalculator(
                    mode=CalculationMode.OVERWRITE,
                    exchange_rate_provider=exchange_rate_provider
                )
            elif tax_calculation_level == TaxCalculationLevel.FILL_IN:
                print("Running FillInTaxValueCalculator...")
                calculator_name = "FillInTaxValueCalculator"
                tax_value_calculator = FillInTaxValueCalculator(
                    mode=CalculationMode.OVERWRITE,
                    exchange_rate_provider=exchange_rate_provider
                )
            
            if tax_value_calculator and calculator_name:
                portfolio = tax_value_calculator.calculate(portfolio)
                print(f"{calculator_name} finished. Modified fields: {len(tax_value_calculator.modified_fields) if tax_value_calculator.modified_fields else '0'}, Errors: {len(tax_value_calculator.errors)}")
                dump_debug_model(current_phase.value + f"_after_{calculator_name.lower()}", portfolio)
            elif tax_calculation_level != TaxCalculationLevel.NONE:
                # This case should ideally not be reached if enums are exhaustive and handled
                print(f"Warning: Tax calculation level '{tax_calculation_level.value}' was specified but no corresponding calculator was run.")
            else:
                print(f"Tax calculation level set to '{tax_calculation_level.value}', skipping detailed tax value calculation step.")

            # --- 3. Run TotalCalculator (or other main calculators) ---
            # Ensure portfolio is not None after cleanup, though cleanup should always return it
            if not portfolio:
                raise ValueError("Portfolio became None after cleanup phase. This should not happen.")
            calculator = TotalCalculator(mode=CalculationMode.OVERWRITE)
            
            # Apply calculations
            portfolio = calculator.calculate(portfolio)
            print(f"TotalCalculator finished. Modified fields: {len(calculator.modified_fields) if calculator.modified_fields else '0'}")
            dump_debug_model(current_phase.value, portfolio)

        if Phase.VERIFY in run_phases:
            current_phase = Phase.VERIFY
            print(f"Phase: {current_phase.value}")
            if not portfolio:
                 raise ValueError("Portfolio model not loaded. Cannot run calculate phase.")
            
            # --- 1. Run Tax Value Calculator (Verify Mode) based on level ---
            print(f"Verifying with tax calculation level: {tax_calculation_level.value}...")
            # Initialize the exchange rate provider for verification
            exchange_rate_provider_verify: ExchangeRateProvider
            
            # Always use KurslisteExchangeRateProvider for verification
            print(f"Using KurslisteExchangeRateProvider with directory: {kursliste_dir} for verification")
            try:
                # Directory existence should already be checked in the previous phase,
                # but let's verify again just in case
                if not kursliste_dir.exists():
                    print(f"Warning: Kursliste directory {kursliste_dir} does not exist for verification.")
                    kursliste_dir.mkdir(parents=True, exist_ok=True)
                    
                kursliste_manager_verify = KurslisteManager()
                kursliste_manager_verify.load_directory(kursliste_dir)
                exchange_rate_provider_verify = KurslisteExchangeRateProvider(kursliste_manager_verify)
            except Exception as e:
                raise ValueError(f"Failed to initialize KurslisteExchangeRateProvider for verification with directory {kursliste_dir}: {e}")
            
            tax_value_verifier: Optional[MinimalTaxValueCalculator] = None
            verifier_name = ""

            if tax_calculation_level == TaxCalculationLevel.MINIMAL:
                verifier_name = "MinimalTaxValueCalculator"
                tax_value_verifier = MinimalTaxValueCalculator(
                    mode=CalculationMode.VERIFY,
                    exchange_rate_provider=exchange_rate_provider_verify
                )
            elif tax_calculation_level == TaxCalculationLevel.KURSLISTE:
                verifier_name = "KurslisteTaxValueCalculator"
                tax_value_verifier = KurslisteTaxValueCalculator(
                    mode=CalculationMode.VERIFY,
                    exchange_rate_provider=exchange_rate_provider_verify
                )
            elif tax_calculation_level == TaxCalculationLevel.FILL_IN:
                verifier_name = "FillInTaxValueCalculator"
                tax_value_verifier = FillInTaxValueCalculator(
                    mode=CalculationMode.VERIFY,
                    exchange_rate_provider=exchange_rate_provider_verify
                )

            if tax_value_verifier and verifier_name:
                print(f"Running {verifier_name} (Verify Mode)...")
                tax_value_verifier.calculate(portfolio) # Does not modify portfolio in verify mode
                if tax_value_verifier.errors:
                    print(f"{verifier_name} (Verify Mode) encountered {len(tax_value_verifier.errors)} errors:")
                    for error in tax_value_verifier.errors:
                        print(f"  Error: {error}")
                else:
                    print(f"{verifier_name} (Verify Mode) found no errors.")
            elif tax_calculation_level != TaxCalculationLevel.NONE:
                print(f"Warning: Tax calculation level '{tax_calculation_level.value}' was specified but no corresponding verifier was run.")
            else:
                print(f"Tax calculation level set to '{tax_calculation_level.value}', skipping detailed tax value verification step.")
            # No dump after this verify step, as it shouldn't change the model

            # --- 2. Run TotalCalculator (Verify Mode) ---
            calculator = TotalCalculator(mode=CalculationMode.VERIFY)
            calculator.calculate(portfolio)
            
            if calculator.errors:
                print(f"Encountered {len(calculator.errors)} fields during calculation")
                for error in calculator.errors:
                    print(f"Error: {error}")
            else:
                print("No errors calculation")
            
            # Fill in missing fields to make rendering possible
            calulator = TotalCalculator(mode=CalculationMode.FILL)
            portfolio = calculator.calculate(portfolio)
            print(f"Calculation successful.")
            dump_debug_model(current_phase.value, portfolio)

        if Phase.RENDER in run_phases:
            current_phase = Phase.RENDER
            print(f"Phase: {current_phase.value}")
            if not portfolio:
                 raise ValueError("Portfolio model not loaded. Cannot run render phase.")
            if not output_file:
                 raise ValueError("Output file path must be specified for the render phase.")
            
            # Validate org_nr format if provided
            if org_nr is not None:
                if not isinstance(org_nr, str) or not org_nr.isdigit() or len(org_nr) != 5:
                    raise ValueError(f"Invalid --org-nr '{org_nr}': Must be a 5-digit string.")
            
            # Use the render_tax_statement function to generate the PDF
            rendered_path = render_tax_statement(portfolio, output_file, override_org_nr=org_nr)
            print(f"Rendering successful to {rendered_path}")
            # No debug dump after render

        print("Processing finished successfully.")

    except Exception as e:
        print(f"Error during phase {current_phase.value if current_phase else 'startup'}: {e}")
        print("Stack trace:")
        import traceback
        traceback.print_exc(limit=3)
        if portfolio and debug_dump_path:
            error_phase_str = f"{current_phase.value}_error" if current_phase else "startup_error"
            try:
                dump_debug_model(error_phase_str, portfolio)
            except Exception as dump_e:
                print(f"Failed to dump debug model after error: {dump_e}")
        raise typer.Exit(code=1)

if __name__ == "__main__":
    app()<|MERGE_RESOLUTION|>--- conflicted
+++ resolved
@@ -18,14 +18,10 @@
 from .calculate.kursliste_tax_value_calculator import KurslisteTaxValueCalculator
 from .calculate.fill_in_tax_value_calculator import FillInTaxValueCalculator
 from .importers.schwab.schwab_importer import SchwabImporter # Added import
-<<<<<<< HEAD
-from .core.exchange_rate_provider import DummyExchangeRateProvider, ExchangeRateProvider # Corrected import
-from .config import ConfigManager, ConcreteAccountSettings # Add this
-=======
 from .core.exchange_rate_provider import ExchangeRateProvider # Exchange rate provider base class
 from .core.kursliste_manager import KurslisteManager # Added import
 from .core.kursliste_exchange_rate_provider import KurslisteExchangeRateProvider # Added import
->>>>>>> 46d613a4
+from .config import ConfigManager, ConcreteAccountSettings # Add this
 
 # Keep Portfolio for now, maybe it becomes an alias or wrapper for TaxStatement?
 # Or perhaps TaxStatement becomes the internal representation?
@@ -69,14 +65,11 @@
     strict_consistency_flag: bool = typer.Option(True, "--strict-consistency/--no-strict-consistency", help="Enable/disable strict consistency checks in importers (e.g., Schwab). Defaults to strict."),
     filter_to_period_flag: bool = typer.Option(True, "--filter-to-period/--no-filter-to-period", help="Filter transactions and stock events to the tax period (with closing balances). Defaults to enabled."),
     tax_calculation_level: TaxCalculationLevel = typer.Option(TaxCalculationLevel.FILL_IN, "--tax-calculation-level", help="Specify the level of detail for tax value calculations."),
-<<<<<<< HEAD
     config_file: Path = typer.Option("config.toml", "--config", "-c", help="Path to the configuration TOML file."),
     broker_name: Optional[str] = typer.Option(None, "--broker", help="Broker name (e.g., 'schwab') from config.toml to use for this run."),
     # account_alias: Optional[str] = typer.Option(None, "--account", help="Account alias (e.g., 'default_schwab_account') from config.toml under the specified broker."), # Removed
     override_configs: List[str] = typer.Option(None, "--set", help="Override configuration settings using path.to.key=value format. Can be used multiple times."),
-=======
     kursliste_dir: Path = typer.Option(Path("data/kursliste"), "--kursliste-dir", help="Directory containing Kursliste XML files for exchange rate information. Defaults to 'data/kursliste'."),
->>>>>>> 46d613a4
     # Add importer-specific options here later
     # Add calculation-specific options here later
     # Add render-specific options here later
