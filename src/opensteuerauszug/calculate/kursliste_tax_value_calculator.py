--- conflicted
+++ resolved
@@ -2,15 +2,11 @@
 from typing import Optional
 
 from ..core.exchange_rate_provider import ExchangeRateProvider
-<<<<<<< HEAD
 from ..core.kursliste_exchange_rate_provider import KurslisteExchangeRateProvider
 from ..core.kursliste_manager import KurslisteManager
 from ..model.ech0196 import Security, SecurityTaxValue
 from .base import CalculationMode
 from .minimal_tax_value import MinimalTaxValueCalculator
-=======
-from ..model.ech0196 import Security
->>>>>>> cc992f60
 
 
 class KurslisteTaxValueCalculator(MinimalTaxValueCalculator):
@@ -21,7 +17,6 @@
 
     def __init__(self, mode: CalculationMode, exchange_rate_provider: ExchangeRateProvider):
         super().__init__(mode, exchange_rate_provider)
-<<<<<<< HEAD
         print(
             f"KurslisteTaxValueCalculator initialized with mode: {mode.value} "
             f"and provider: {type(exchange_rate_provider).__name__}"
@@ -101,12 +96,9 @@
                     return
 
         super()._handle_SecurityTaxValue(sec_tax_value, path_prefix)
-=======
-        print(f"KurslisteTaxValueCalculator initialized with mode: {mode.value} and provider: {type(exchange_rate_provider).__name__}")
 
     def computePayments(self, security: Security, path_prefix: str) -> None:
         """Compute payments for a security using the Kursliste.
 
         For now this is a no-op; actual computation will be added later."""
         return
->>>>>>> cc992f60
