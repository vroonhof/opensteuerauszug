--- conflicted
+++ resolved
@@ -42,14 +42,12 @@
 
 ## Installation
 
-<<<<<<< HEAD
 Requires **Python 3.10** or newer.
 
 This needs newer version of pdf417gen and (for testing) pdf417decoder than
 available on PyPY for now there are my vendored branches
-=======
+
 In the current development phase it is best to install direct from git. e.g.
->>>>>>> 2002d9a6
 
 ```console
 # Clone the repository
