--- conflicted
+++ resolved
@@ -15,13 +15,9 @@
 ]
 
 dependencies = [
-<<<<<<< HEAD
     "pydantic>=2.0",
+    "pydantic-xml",
     "tomli>=1.1.0",
-=======
-    "pydantic",
-    "pydantic-xml",
->>>>>>> 46d613a4
     "typer",
     "rich", # Included because requirements.txt had typer[all]
     "lxml", # Added for XML parsing and serialization
